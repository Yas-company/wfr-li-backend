--- conflicted
+++ resolved
@@ -6,9 +6,7 @@
 use App\Traits\Rateable;
 use App\Enums\ProductStatus;
 use Spatie\MediaLibrary\HasMedia;
-use Spatie\Image\Enums\BorderType;
 use Illuminate\Support\Facades\Auth;
-use Spatie\Image\Enums\CropPosition;
 use Illuminate\Database\Eloquent\Model;
 use Spatie\Translatable\HasTranslations;
 use Spatie\MediaLibrary\InteractsWithMedia;
@@ -28,12 +26,6 @@
 
     protected $fillable = [
         'name',
-<<<<<<< HEAD
-=======
-        'description',
-        'price_before_discount',
-        'image',
->>>>>>> 156b90e9
         'price',
         'quantity',
         'min_order_quantity',
