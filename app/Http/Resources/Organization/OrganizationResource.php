<?php

namespace App\Http\Resources\Organization;

use Illuminate\Http\Request;
use Illuminate\Http\Resources\Json\JsonResource;

class OrganizationResource extends JsonResource
{
    /**
     * Transform the resource into an array.
     *
     * @return array<string, mixed>
     */
    public function toArray(Request $request): array
    {
        return [
            'id' => $this->id,
            'name' => $this->name,
            'tax_number' => $this->tax_number,
            'commercial_register_number' => $this->commercial_register_number,
<<<<<<< HEAD
            'status' => $this->status,
=======
            'status' => $this->status->label(),
>>>>>>> 1339bdcc
            'owner' => OrganizationUserResource::make($this->whenLoaded('owner')),
            'members' => OrganizationUserResource::collection($this->whenLoaded('users')),
        ];
    }
}<|MERGE_RESOLUTION|>--- conflicted
+++ resolved
@@ -19,11 +19,7 @@
             'name' => $this->name,
             'tax_number' => $this->tax_number,
             'commercial_register_number' => $this->commercial_register_number,
-<<<<<<< HEAD
-            'status' => $this->status,
-=======
             'status' => $this->status->label(),
->>>>>>> 1339bdcc
             'owner' => OrganizationUserResource::make($this->whenLoaded('owner')),
             'members' => OrganizationUserResource::collection($this->whenLoaded('users')),
         ];
