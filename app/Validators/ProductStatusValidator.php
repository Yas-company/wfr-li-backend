<?php

namespace App\Validators;

use App\Models\Cart;
use App\Models\Product;
use App\Enums\ProductStatus;
use App\Exceptions\CartException;
use App\Contracts\AddToCartValidatorInterface;
use App\Contracts\CheckoutCartValidatorInterface;

class ProductStatusValidator implements AddToCartValidatorInterface, CheckoutCartValidatorInterface
{

    /**
     * @param Cart $cart
     * @param Product $product
     * @param int|null $quantity
     *
     * @throws CartException
     */
    public function validateAdd(Cart $cart, Product $product, ?int $quantity = null): void
    {
        $this->validateProduct($product);
    }

<<<<<<< HEAD
    /**
     * @param Cart $cart
     *
     * @throws CartException
     */
=======
>>>>>>> a413ae4a
    public function validateCheckout(Cart $cart): void
    {
        foreach ($cart->products as $item) {
            $this->validateProduct($item->product);
        }
    }

<<<<<<< HEAD
    /**
     * @param Product $product
     *
     * @throws CartException
     */
    private function validateProduct(Product $product): void
=======
    protected function validateProduct(Product $product): void
>>>>>>> a413ae4a
    {
        if (
            !$product->is_active ||
            $product->status !== ProductStatus::PUBLISHED
        ) {
            throw CartException::invalidProduct();
        }
    }
}<|MERGE_RESOLUTION|>--- conflicted
+++ resolved
@@ -24,14 +24,11 @@
         $this->validateProduct($product);
     }
 
-<<<<<<< HEAD
     /**
      * @param Cart $cart
      *
      * @throws CartException
      */
-=======
->>>>>>> a413ae4a
     public function validateCheckout(Cart $cart): void
     {
         foreach ($cart->products as $item) {
@@ -39,16 +36,12 @@
         }
     }
 
-<<<<<<< HEAD
     /**
      * @param Product $product
      *
      * @throws CartException
      */
-    private function validateProduct(Product $product): void
-=======
     protected function validateProduct(Product $product): void
->>>>>>> a413ae4a
     {
         if (
             !$product->is_active ||
