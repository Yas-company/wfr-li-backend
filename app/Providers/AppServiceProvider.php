<?php

namespace App\Providers;

use App\Models\Page;
use App\Models\User;
use App\Models\Order;
use App\Models\Rating;
use App\Models\Address;
use App\Models\Product;
use App\Policies\OrderPolicy;
use App\Policies\RatingPolicy;
use App\Policies\AddressPolicy;
use App\Policies\ProductPolicy;
use App\Services\Cart\CartService;
use Illuminate\Support\Facades\Gate;
use Illuminate\Support\Facades\Route;
use App\Http\Services\SupplierService;
use App\Validators\EmptyCartValidator;
use Illuminate\Support\ServiceProvider;
use App\Services\Product\ProductService;
use App\Contracts\CartValidatorInterface;
use App\Enums\Payment\PaymentGateway;
use App\Validators\CompositeCartValidator;
use App\Validators\ProductStatusValidator;
use App\Services\Payment\TapPaymentService;
use App\Validators\MinOrderAmountValidator;
use App\Validators\StockAvailabilityValidator;
use App\Validators\SingleSupplierCartValidator;
use App\Services\Contracts\CartServiceInterface;
use App\Services\Contracts\PaymentGatewayInterface;
use App\Services\Contracts\ProductServiceInterface;
use Illuminate\Database\Eloquent\Relations\Relation;
use App\Http\Services\Contracts\SupplierServiceInterface;

class AppServiceProvider extends ServiceProvider
{
    /**
     * Register any application services.
     */
    public function register(): void
    {
        if ($this->app->environment('local') && class_exists(\Laravel\Telescope\TelescopeServiceProvider::class)) {
            $this->app->register(\Laravel\Telescope\TelescopeServiceProvider::class);
            $this->app->register(TelescopeServiceProvider::class);
        }
        $this->app->register(\L5Swagger\L5SwaggerServiceProvider::class);
    }

    /**
     * Bootstrap any application services.
     */
    public function boot(): void
    {
        $this->app->bind(ProductServiceInterface::class, ProductService::class);
        $this->app->bind(CartServiceInterface::class, CartService::class);
        $this->app->bind(SupplierServiceInterface::class, SupplierService::class);

        $this->app->bind(CartValidatorInterface::class, fn () => new CompositeCartValidator(
            addToCartValidators: [
                new SingleSupplierCartValidator(),
                new StockAvailabilityValidator(),
                new ProductStatusValidator(),
            ],
            checkoutValidators: [
                new EmptyCartValidator(),
<<<<<<< HEAD
                new SingleSupplierCartValidator(),
                new StockAvailabilityValidator(),
                new ProductStatusValidator(),
=======
                new ProductStatusValidator(),
                new StockAvailabilityValidator(),
                new SingleSupplierCartValidator(),
                new MinOrderAmountValidator(),
>>>>>>> a413ae4a
            ]
        ));

        $this->app->bind(PaymentGatewayInterface::class, function () {
            $gateway = config('services.payment.default_payment_gateway');

            return match ($gateway) {
                PaymentGateway::TAP->value => new TapPaymentService(),
                default => throw new \Exception('Unsupported payment gateway')
            };
        });

        Gate::policy(Address::class, AddressPolicy::class);
        Gate::policy(Order::class, OrderPolicy::class);
        Gate::policy(Rating::class, RatingPolicy::class);
        Gate::policy(Product::class, ProductPolicy::class);

        Relation::morphMap([
            'user' => User::class,
            'order' => Order::class,
            'product' => Product::class,
        ]);


        Route::bind('page', function(string $value) {
            return Page::query()
                ->isActive()
                ->where('slug', $value)
                ->firstOrFail();
        });
    }
}<|MERGE_RESOLUTION|>--- conflicted
+++ resolved
@@ -64,16 +64,10 @@
             ],
             checkoutValidators: [
                 new EmptyCartValidator(),
-<<<<<<< HEAD
-                new SingleSupplierCartValidator(),
-                new StockAvailabilityValidator(),
-                new ProductStatusValidator(),
-=======
                 new ProductStatusValidator(),
                 new StockAvailabilityValidator(),
                 new SingleSupplierCartValidator(),
                 new MinOrderAmountValidator(),
->>>>>>> a413ae4a
             ]
         ));
 
