<?php

return [
    // General Messages
    'success' => 'تمت العملية بنجاح',
    'error' => 'حدث خطأ',
    'created' => 'تم الإنشاء بنجاح',
    'updated' => 'تم التحديث بنجاح',
    'deleted' => 'تم الحذف بنجاح',
    'not_found' => 'لم يتم العثور على البيانات',
    'unauthorized' => 'غير مصرح',
    'forbidden' => 'غير مسموح',
    'validation_failed' => 'فشل التحقق',
    'server_error' => 'خطأ في الخادم',

    // Cart Messages
    'cart' => [
        'added' => 'تمت إضافة المنتج إلى السلة بنجاح',
        'removed' => 'تمت إزالة المنتج من السلة بنجاح',
        'updated' => 'تم تحديث كمية السلة بنجاح',
        'empty' => 'السلة فارغة',
        'not_found' => 'لم يتم العثور على السلة',
        'item_not_found' => 'لم يتم العثور على عنصر السلة',
        'invalid_quantity' => 'الكمية غير صالحة',
        'product_not_found' => 'لم يتم العثور على المنتج',
        'insufficient_stock' => 'الكمية غير متوفرة في المخزون',
        'cannot_mix_products_from_different_suppliers' => 'لا يمكن دمج المنتجات من مزودين مختلفين',
        'insufficient_min_order_amount' => 'الحد الأدنى لقيمة الطلب من التاجر :supplier_name هو :min_order_amount. يرجى إضافة منتجات إضافية لتحقيق هذا المبلغ.',
    ],

    'users' => [
        'cannot_delete_last_address' => 'لا يمكن حذف العنوان الأخير',
        'at_least_one_default_address_required' => 'يجب تحديد عنوان افتراضي واحد على الأقل',
    ],

    'ratings' => [
        'rated_successfully' => 'تم التقييم بنجاح',
    ],

    // Auth Messages
    'registration_successful' => 'تم التسجيل بنجاح',
    'registration_failed' => 'فشل التسجيل',
    'registration_verified' => 'تم التحقق من التسجيل بنجاح',
    'login_successful' => 'تم تسجيل الدخول بنجاح',
    'login_failed' => 'فشل تسجيل الدخول',
    'logout_successful' => 'تم تسجيل الخروج بنجاح',
    'logout_failed' => 'فشل تسجيل الخروج',
    'profile_failed' => 'فشل في الحصول على الملف الشخصي',
    'account_not_verified' => 'لم يتم التحقق من حسابك. يرجى التحقق من رقم هاتفك أولاً',
    'invalid_credentials' => 'بيانات الاعتماد غير صحيحة',
    'invalid_phone' => 'رقم الهاتف غير صحيح',

    // Password Change Messages
    'password_changed_successful' => 'تم تغيير كلمة المرور بنجاح',
    'password_change_failed' => 'فشل تغيير كلمة المرور',
    'invalid_current_password' => 'كلمة المرور الحالية غير صحيحة',

    // OTP Messages
    'otp_sent' => 'تم إرسال رمز التحقق بنجاح',
    'otp_send_failed' => 'فشل في إرسال رمز التحقق',
    'otp_verified' => 'تم التحقق من رمز التحقق بنجاح',
    'otp_verification_failed' => 'فشل في التحقق من رمز التحقق',
    'invalid_otp' => 'رمز التحقق غير صحيح أو منتهي الصلاحية',
    'otp_expired' => 'رمز التحقق منتهي الصلاحية',
    'registration_verified' => 'تم التحقق من التسجيل بنجاح',

    // Password Reset Messages
    'password_reset_successful' => 'تم إعادة تعيين كلمة المرور بنجاح',
    'password_reset_failed' => 'فشل في إعادة تعيين كلمة المرور',

    // Validation Messages
    'validation' => [
        'required' => [
            'name' => 'الاسم مطلوب',
            'phone' => 'رقم الهاتف مطلوب',
            'country_code' => 'رمز الدولة مطلوب',
            'address' => 'يرجى إدخال العنوان',
            'business_name' => 'يرجى إدخال اسم العمل',
            'lic_id' => 'يرجى إدخال رقم الترخيص',
            'email' => 'البريد الإلكتروني مطلوب',
            'password' => 'كلمة المرور مطلوبة',
            'otp' => 'يرجى إدخال رمز التحقق',
            'current_password' => 'يرجى إدخال كلمة المرور الحالية',
            'password_confirmation' => 'يرجى تأكيد كلمة المرور',
            'product_id' => 'معرف المنتج مطلوب',
            'quantity' => 'الكمية مطلوبة',
        ],
        'unique' => [
            'phone' => 'رقم الهاتف مسجل مسبقاً',
            'email' => 'البريد الإلكتروني مسجل مسبقاً',
            'lic_id' => 'رقم الترخيص مسجل مسبقاً',
        ],
        'email' => 'يرجى إدخال بريد إلكتروني صحيح',
        'password' => [
            'min' => 'يجب أن تكون كلمة المرور 8 أحرف على الأقل',
            'confirmed' => 'تأكيد كلمة المرور غير متطابق',
            'mixed_case' => 'يجب أن تحتوي كلمة المرور على أحرف كبيرة وصغيرة',
            'numbers' => 'يجب أن تحتوي كلمة المرور على أرقام',
            'symbols' => 'يجب أن تحتوي كلمة المرور على رموز',
        ],
        'size' => [
            'otp' => 'يجب أن يتكون رمز التحقق من 6 أرقام',
        ],
        'exists' => [
            'phone' => 'رقم الهاتف غير مسجل',
            'product' => 'لم يتم العثور على المنتج',
        ],
        'integer' => [
            'quantity' => 'يجب أن تكون الكمية رقماً',
        ],
        'min' => [
            'quantity' => 'يجب أن تكون الكمية 1 على الأقل',
        ],
        'end_date' => [
            'after' => 'يجب أن تكون تاريخ الانتهاء بعد تاريخ البدء',
        ],
    ],

    // Favorites Messages
    'added_to_favorites' => 'تمت الإضافة إلى المفضلة',
    'removed_from_favorites' => 'تمت الإزالة من المفضلة',

    // Account Deletion Messages
    'account_deleted_successfully' => 'تم حذف الحساب بنجاح',
    'account_delete_failed' => 'فشل في حذف الحساب',

    // Supplier Pending Review Message
    'supplier_pending_review' => 'حساب المورد الخاص بك قيد المراجعة حالياً. يرجى الانتظار حتى تتم الموافقة من قبل المسؤول.',
    'supplier_registration_pending' => 'حساب المورد الخاص بك قيد انتظار موافقة المسؤول.',

    // Favorite Messages
    'favorite_status_updated_successfully' => 'تم تحديث حالة المفضلة بنجاح',
    'favorites_fetched_successfully' => 'تم جلب المفضلة بنجاح',

    // Supplier Setting Messages
    'supplier_setting_updated' => 'تم تحديث إعدادات المورد بنجاح',


    // supplier profile messages
    'supplier_profile_updated' => 'تم تحديث ملف المورد بنجاح',

    // request supplier profile messages
    'phone_already_exists' => 'رقم الهاتف مسجل مسبقاً',
    'email_already_exists' => 'البريد الإلكتروني مسجل مسبقاً',

    // Product Messages
    'product' => [
        'price' => [
            'min' => 'يجب أن يكون السعر أكبر من 0.01',
        ],
        'quantity' => [
            'min' => 'يجب أن يكون الكمية أكبر من 0',
        ],
        'category_id' => [
            'exists' => ' الفئة غير موجودة او لا تنتمي للمورد',
        ],
        'unit_type' => [
            'in' => 'نوع الوحدة غير صالح',
        ],
        'status' => [
            'in' => 'الحالة غير صالحة',
        ],
        'image' => [
            'required' => 'يجب أن يكون لديك صورة للمنتج',
            'image' => 'يجب أن يكون الملف صورة',
            'mimes' => 'يجب أن يكون الملف صورة',
            'max' => 'يجب إرفاق على الأكثر 5 صورة',
        ],
        'min_order_quantity' => [
            'required' => 'يجب أن يكون لديك حد أدنى للطلب',
            'numeric' => 'يجب أن يكون الحد الأدنى للطلب رقماً',
        ],
    ],

<<<<<<< HEAD
    // Category Messages
    'categories' => [
        'retrieved_successfully' => 'تم جلب الفئات بنجاح',
        'created_successfully' => 'تم إنشاء الفئة بنجاح',
        'updated_successfully' => 'تم تحديث الفئة بنجاح',
        'deleted_successfully' => 'تم حذف الفئة بنجاح',
    ],

    // Product Messages
    'products' => [
        'retrieved_successfully' => 'تم جلب المنتجات بنجاح',
        'created_successfully' => 'تم إنشاء المنتج بنجاح',
        'updated_successfully' => 'تم تحديث المنتج بنجاح',
        'deleted_successfully' => 'تم حذف المنتج بنجاح',
    ],

    // Supplier Messages
    'suppliers' => [
        'retrieved_successfully' => 'تم جلب الموردين بنجاح',
    ],

    // Field Messages
    'fields' => [
        'retrieved_successfully' => 'تم جلب الحقول بنجاح',
    ],

    // Error Messages
    'errors' => [
        'unauthorized_category_creation' => 'يمكن للموردين المعتمدين فقط إضافة الفئات.',
        'unauthorized_category_access' => 'يمكن للموردين المعتمدين فقط عرض الفئات.',
        'unauthorized_category_update' => 'يمكن للموردين المعتمدين فقط تحديث الفئات.',
        'unauthorized_category_delete' => 'يمكن للموردين المعتمدين فقط حذف الفئات.',
        'unauthorized_category_ownership' => 'يمكنك إدارة فئاتك الخاصة فقط.',
        'category_creation_failed' => 'فشل في إنشاء الفئة. يرجى المحاولة مرة أخرى.',
        'category_listing_failed' => 'فشل في تحميل الفئات. يرجى المحاولة مرة أخرى.',
        'category_update_failed' => 'فشل في تحديث الفئة. يرجى المحاولة مرة أخرى.',
        'category_deletion_failed' => 'فشل في حذف الفئة. يرجى المحاولة مرة أخرى.',
        'category_has_products' => 'لا يمكن حذف الفئة. تحتوي على منتجات مرتبطة.',
        'invalid_search_term' => 'يرجى تقديم مصطلح بحث صالح.',
        'search_failed' => 'فشل البحث. يرجى المحاولة مرة أخرى.',
        'search_term_min' => 'يجب أن يكون البحث أكثر من 3 أحرف.',
        'search_term_max' => 'يجب أن يكون البحث أقل من 255 حرف.',
        'search_term_regex' => 'يجب أن يكون البحث عبارة عن أحرف أو أرقام أو أحرف صغيرة أو أحرف كبيرة أو أحرف أخرى.',
        'field_id_exists' => 'الحقل غير موجود.',
        'field_id_integer' => 'الحقل يجب أن يكون رقماً.',
    ],
=======
>>>>>>> d217e3a9
];<|MERGE_RESOLUTION|>--- conflicted
+++ resolved
@@ -172,7 +172,6 @@
         ],
     ],
 
-<<<<<<< HEAD
     // Category Messages
     'categories' => [
         'retrieved_successfully' => 'تم جلب الفئات بنجاح',
@@ -219,6 +218,5 @@
         'field_id_exists' => 'الحقل غير موجود.',
         'field_id_integer' => 'الحقل يجب أن يكون رقماً.',
     ],
-=======
->>>>>>> d217e3a9
+
 ];