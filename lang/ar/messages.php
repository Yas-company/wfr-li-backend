<?php

return [
    // General Messages
    'success' => 'تمت العملية بنجاح',
    'error' => 'حدث خطأ',
    'created' => 'تم الإنشاء بنجاح',
    'updated' => 'تم التحديث بنجاح',
    'deleted' => 'تم الحذف بنجاح',
    'not_found' => 'لم يتم العثور على البيانات',
    'unauthorized' => 'غير مصرح',
    'forbidden' => 'غير مسموح',
    'validation_failed' => 'فشل التحقق',
    'server_error' => 'خطأ في الخادم',

    // Cart Messages
    'cart' => [
        'added' => 'تمت إضافة المنتج إلى السلة بنجاح',
        'removed' => 'تمت إزالة المنتج من السلة بنجاح',
        'updated' => 'تم تحديث كمية السلة بنجاح',
        'empty' => 'السلة فارغة',
        'not_found' => 'لم يتم العثور على السلة',
        'item_not_found' => 'لم يتم العثور على عنصر السلة',
        'invalid_quantity' => 'الكمية غير صالحة',
        'invalid_product' => 'المنتج غير صالح',
        'product_not_found' => 'لم يتم العثور على المنتج',
        'insufficient_stock' => 'الكمية غير متوفرة في المخزون',
        'cannot_mix_products_from_different_suppliers' => 'لا يمكن دمج المنتجات من مزودين مختلفين',
        'insufficient_min_order_amount' => 'الحد الأدنى لقيمة الطلب من التاجر :supplier_name هو :min_order_amount. يرجى إضافة منتجات إضافية لتحقيق هذا المبلغ.',
        'order_type_not_allowed' => 'نوع الطلب غير مسموح',
    ],

    'orders' => [
        'order_status_updated' => 'تم تحديث حالة الطلب بنجاح',
        'invalid_transition' => 'لا يمكن تغيير حالة الطلب إلى الحالة المحددة',
    ],

    'users' => [
        'cannot_delete_last_address' => 'لا يمكن حذف العنوان الأخير',
        'at_least_one_default_address_required' => 'يجب تحديد عنوان افتراضي واحد على الأقل',
        'cannot_delete_address_attached_to_order' => 'لا يمكن حذف العنوان المرتبط بالطلب',
        'supplier_setting_not_exists' => 'لم يتم العثور على إعدادات المورد',
    ],

    'ratings' => [
        'rated_successfully' => 'تم التقييم بنجاح',
    ],

    // Auth Messages
    'registration_successful' => 'تم التسجيل بنجاح',
    'registration_failed' => 'فشل التسجيل',
    'registration_verified' => 'تم التحقق من التسجيل بنجاح',
    'login_successful' => 'تم تسجيل الدخول بنجاح',
    'login_failed' => 'فشل تسجيل الدخول',
    'logout_successful' => 'تم تسجيل الخروج بنجاح',
    'logout_failed' => 'فشل تسجيل الخروج',
    'profile_failed' => 'فشل في الحصول على الملف الشخصي',
    'account_not_verified' => 'لم يتم التحقق من حسابك. يرجى التحقق من رقم هاتفك أولاً',
    'invalid_credentials' => 'بيانات الاعتماد غير صحيحة',
    'invalid_phone' => 'رقم الهاتف غير صحيح',

    // Password Change Messages
    'password_changed_successful' => 'تم تغيير كلمة المرور بنجاح',
    'password_change_failed' => 'فشل تغيير كلمة المرور',
    'invalid_current_password' => 'كلمة المرور الحالية غير صحيحة',

    // OTP Messages
    'otp_sent' => 'تم إرسال رمز التحقق بنجاح',
    'otp_send_failed' => 'فشل في إرسال رمز التحقق',
    'otp_verified' => 'تم التحقق من رمز التحقق بنجاح',
    'otp_verification_failed' => 'فشل في التحقق من رمز التحقق',
    'invalid_otp' => 'رمز التحقق غير صحيح أو منتهي الصلاحية',
    'otp_expired' => 'رمز التحقق منتهي الصلاحية',
    'registration_verified' => 'تم التحقق من التسجيل بنجاح',

    // Password Reset Messages
    'password_reset_successful' => 'تم إعادة تعيين كلمة المرور بنجاح',
    'password_reset_failed' => 'فشل في إعادة تعيين كلمة المرور',

    // Validation Messages
    'validation' => [
        'required' => [
            'name' => 'الاسم مطلوب',
            'phone' => 'رقم الهاتف مطلوب',
            'country_code' => 'رمز الدولة مطلوب',
            'address' => 'يرجى إدخال العنوان',
            'business_name' => 'يرجى إدخال اسم العمل',
            'lic_id' => 'يرجى إدخال رقم الترخيص',
            'email' => 'البريد الإلكتروني مطلوب',
            'password' => 'كلمة المرور مطلوبة',
            'otp' => 'يرجى إدخال رمز التحقق',
            'current_password' => 'يرجى إدخال كلمة المرور الحالية',
            'password_confirmation' => 'يرجى تأكيد كلمة المرور',
            'product_id' => 'معرف المنتج مطلوب',
            'quantity' => 'الكمية مطلوبة',
        ],
        'unique' => [
            'phone' => 'رقم الهاتف مسجل مسبقاً',
            'email' => 'البريد الإلكتروني مسجل مسبقاً',
            'lic_id' => 'رقم الترخيص مسجل مسبقاً',
        ],
        'email' => 'يرجى إدخال بريد إلكتروني صحيح',
        'password' => [
            'min' => 'يجب أن تكون كلمة المرور 8 أحرف على الأقل',
            'confirmed' => 'تأكيد كلمة المرور غير متطابق',
            'mixed_case' => 'يجب أن تحتوي كلمة المرور على أحرف كبيرة وصغيرة',
            'numbers' => 'يجب أن تحتوي كلمة المرور على أرقام',
            'symbols' => 'يجب أن تحتوي كلمة المرور على رموز',
        ],
        'size' => [
            'otp' => 'يجب أن يتكون رمز التحقق من 6 أرقام',
        ],
        'exists' => [
            'phone' => 'رقم الهاتف غير مسجل',
            'product' => 'لم يتم العثور على المنتج',
        ],
        'integer' => [
            'quantity' => 'يجب أن تكون الكمية رقماً',
        ],
        'min' => [
            'quantity' => 'يجب أن تكون الكمية 1 على الأقل',
        ],
        'end_date' => [
            'after' => 'يجب أن تكون تاريخ الانتهاء بعد تاريخ البدء',
        ],
    ],

    // Favorites Messages
    'added_to_favorites' => 'تمت الإضافة إلى المفضلة',
    'removed_from_favorites' => 'تمت الإزالة من المفضلة',

    // Account Deletion Messages
    'account_deleted_successfully' => 'تم حذف الحساب بنجاح',
    'account_delete_failed' => 'فشل في حذف الحساب',

    // Supplier Pending Review Message
    'supplier_pending_review' => 'حساب المورد الخاص بك قيد المراجعة حالياً. يرجى الانتظار حتى تتم الموافقة من قبل المسؤول.',
    'supplier_registration_pending' => 'حساب المورد الخاص بك قيد انتظار موافقة المسؤول.',

    // Favorite Messages
    'favorite_status_updated_successfully' => 'تم تحديث حالة المفضلة بنجاح',
    'favorites_fetched_successfully' => 'تم جلب المفضلة بنجاح',

    // Supplier Setting Messages
    'supplier_setting_updated' => 'تم تحديث إعدادات المورد بنجاح',

    // supplier profile messages
    'supplier_profile_updated' => 'تم تحديث ملف المورد بنجاح',

    // request supplier profile messages
    'phone_already_exists' => 'رقم الهاتف مسجل مسبقاً',
    'email_already_exists' => 'البريد الإلكتروني مسجل مسبقاً',

    // Product Messages
    'product' => [
        'price' => [
            'min' => 'يجب أن يكون السعر أكبر من 0.01',
        ],
        'quantity' => [
            'min' => 'يجب أن يكون الكمية أكبر من 0',
        ],
        'category_id' => [
            'exists' => ' الفئة غير موجودة او لا تنتمي للمورد',
        ],
        'unit_type' => [
            'in' => 'نوع الوحدة غير صالح',
        ],
        'status' => [
            'in' => 'الحالة غير صالحة',
        ],
        'image' => [
            'required' => 'يجب أن يكون لديك صورة للمنتج',
            'image' => 'يجب أن يكون الملف صورة',
            'mimes' => 'يجب أن يكون الملف صورة',
            'max' => 'يجب إرفاق على الأكثر 5 صورة',
            'max_per_file' => 'يجب ألا يزيد حجم كل صورة عن 2 ميجابايت.',
        ],
        'min_order_quantity' => [
            'required' => 'يجب أن يكون لديك حد أدنى للطلب',
            'numeric' => 'يجب أن يكون الحد الأدنى للطلب رقماً',
        ],
    ],

    // Order Messages
    'order_reordered' => 'تم إعادة الطلب بنجاح',

    'products' => [
        'retrieved_successfully' => 'تم جلب المنتجات بنجاح',
        'not_found' => 'لم يتم العثور على المنتج',
        'similar_products_retrieved_successfully' => 'تم جلب المنتجات المماثلة بنجاح',
    ],

    'ads' => [
        'retrieved_successfully' => 'تم جلب الإعلانات بنجاح',
    ],

    'categories' => [
        'retrieved_successfully' => 'تم جلب الفئات بنجاح',
    ],

    'suppliers' => [
        'image_changed' => 'تم تحديث صورة المورد بنجاح',
    ],

    'category' => [
        'retrieved_successfully' => 'تم جلب الفئة بنجاح',
        'created_successfully' => 'تم إنشاء الفئة بنجاح',
        'updated_successfully' => 'تم تحديث الفئة بنجاح',
        'deleted_successfully' => 'تم حذف الفئة بنجاح',
    ],

    'errors' => [
        'unauthorized_category_access' => 'غير مصرح للوصول إلى الفئات',
        'unauthorized_category_creation' => 'غير مصرح لإنشاء فئة',
        'unauthorized_category_update' => 'غير مصرح لتحديث الفئة',
        'unauthorized_category_delete' => 'غير مصرح لحذف الفئة',
        'unauthorized_category_ownership' => 'غير مصرح للتعامل مع الفئة',
    ],

    'profile' => [
        'deleted' => 'تم حذف الملف الشخصي بنجاح',
        'delete_failed' => 'فشل في حذف الملف الشخصي',
        'phone_updated' => 'تم تحديث رقم الهاتف بنجاح',
        'phone_update_failed' => 'فشل في تحديث رقم الهاتف',
    ],

    'buyer' => [
        'profile_updated' => 'تم تحديث ملف المشتري بنجاح',
        'image_updated' => 'تم تحديث صورة المشتري بنجاح',
    ],

    'page' => [
        'fetched_successfully' => 'تم جلب الصفحة بنجاح',
        'slug_required' => 'يجب أن يكون لديك ',
        'slug_not_found' => 'لم يتم العثور على الصفحة',
    ],

<<<<<<< HEAD
    'related_buyers' => [
        'retrieved_successfully' => 'تم جلب المشترين المرتبطين بنجاح',
    ],

=======
    
>>>>>>> 153e2631
];<|MERGE_RESOLUTION|>--- conflicted
+++ resolved
@@ -235,12 +235,7 @@
         'slug_not_found' => 'لم يتم العثور على الصفحة',
     ],
 
-<<<<<<< HEAD
-    'related_buyers' => [
+    'buyers' => [
         'retrieved_successfully' => 'تم جلب المشترين المرتبطين بنجاح',
     ],
-
-=======
-    
->>>>>>> 153e2631
 ];