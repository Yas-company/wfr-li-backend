--- conflicted
+++ resolved
@@ -135,14 +135,14 @@
     // Supplier Setting Messages
     'supplier_setting_updated' => 'تم تحديث إعدادات المورد بنجاح',
 
-<<<<<<< HEAD
+
     // supplier profile messages
     'supplier_profile_updated' => 'تم تحديث ملف المورد بنجاح',
 
     // request supplier profile messages
     'phone_already_exists' => 'رقم الهاتف مسجل مسبقاً',
     'email_already_exists' => 'البريد الإلكتروني مسجل مسبقاً',
-=======
+
     // Product Messages
     'product' => [
         'price' => [
@@ -171,5 +171,5 @@
             'numeric' => 'يجب أن يكون الحد الأدنى للطلب رقماً',
         ],
     ],
->>>>>>> f27eaa64
+
 ];