--- conflicted
+++ resolved
@@ -172,13 +172,13 @@
         ],
     ],
 
-<<<<<<< HEAD
+
     // Supplier Image Messages
     'supplier_image_changed' => 'Supplier image changed successfully',
-=======
+
     // Order Messages
     'order_reordered' => 'Order reordered successfully',
     'some_products_are_unavailable' => 'Some products are unavailable',
->>>>>>> 6f7d94d7
+
 
 ];