--- conflicted
+++ resolved
@@ -59,7 +59,6 @@
             'throw' => false,
             'report' => false,
         ],
-<<<<<<< HEAD
 
         'imports' => [
             'driver' => 'local',
@@ -67,14 +66,14 @@
             'serve' => true,
             'throw' => false,
             'report' => false,
-=======
+        ],
+
         'media' => [
             'driver' => 'local',
             'root'   => public_path('media'),
             'url'    => env('APP_URL').'/media',
             'visibility' => 'public',
             'throw' => false,
->>>>>>> 6f7d94d7
         ],
     ],
 
