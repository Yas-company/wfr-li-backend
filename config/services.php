<?php

return [

    /*
    |--------------------------------------------------------------------------
    | Third Party Services
    |--------------------------------------------------------------------------
    |
    | This file is for storing the credentials for third party services such
    | as Mailgun, Postmark, AWS and more. This file provides the de facto
    | location for this type of information, allowing packages to have
    | a conventional file to locate the various service credentials.
    |
    */

    'postmark' => [
        'token' => env('POSTMARK_TOKEN'),
    ],

    'ses' => [
        'key' => env('AWS_ACCESS_KEY_ID'),
        'secret' => env('AWS_SECRET_ACCESS_KEY'),
        'region' => env('AWS_DEFAULT_REGION', 'us-east-1'),
    ],

    'resend' => [
        'key' => env('RESEND_KEY'),
    ],

    'tap' => [
        'secret_key' => env('TAP_SECRET_KEY'),
    ],
    'slack' => [
        'notifications' => [
            'bot_user_oauth_token' => env('SLACK_BOT_USER_OAUTH_TOKEN'),
            'channel' => env('SLACK_BOT_USER_DEFAULT_CHANNEL'),
        ],
    ],

<<<<<<< HEAD
    'payment' => [
        'default_payment_gateway' => 'tap',
        'tap' => [
            'base_url' => env('TAP_BASE_URL'),
            'api_key' => env('TAP_API_KEY'),
        ],
    ],

=======
    'algolia' => [
        'id' => env('ALGOLIA_APP_ID', ''),
        'secret' => env('ALGOLIA_SECRET', ''),
    ],
>>>>>>> ad14c031
];<|MERGE_RESOLUTION|>--- conflicted
+++ resolved
@@ -38,7 +38,6 @@
         ],
     ],
 
-<<<<<<< HEAD
     'payment' => [
         'default_payment_gateway' => 'tap',
         'tap' => [
@@ -47,10 +46,8 @@
         ],
     ],
 
-=======
     'algolia' => [
         'id' => env('ALGOLIA_APP_ID', ''),
         'secret' => env('ALGOLIA_SECRET', ''),
     ],
->>>>>>> ad14c031
 ];