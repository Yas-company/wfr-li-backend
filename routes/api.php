--- conflicted
+++ resolved
@@ -14,9 +14,7 @@
     require base_path('routes/api/v1/favorites.php');
     require base_path('routes/api/v1/cart.php');
     require base_path('routes/api/v1/customer.php');
-<<<<<<< HEAD
     require base_path('routes/api/v1/interest.php');
-=======
     require base_path('routes/api/v1/payment.php');
->>>>>>> 7b898fea
+
 });