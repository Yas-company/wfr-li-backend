<?php

use Illuminate\Support\Facades\Route;



Route::prefix('v1')->group(function () {
    require base_path('routes/api/v1/auth.php');
    require base_path('routes/api/v1/setting.php');
    require base_path('routes/api/v1/lookup.php');
    require base_path('routes/api/v1/categories.php');
    require base_path('routes/api/v1/suppliers.php');
    require base_path('routes/api/v1/products.php');
    require base_path('routes/api/v1/favorites.php');
    require base_path('routes/api/v1/cart.php');
    require base_path('routes/api/v1/customer.php');
    require base_path('routes/api/v1/interest.php');
    require base_path('routes/api/v1/payment.php');
<<<<<<< HEAD
    require base_path('routes/api/v1/users.php');
=======

>>>>>>> 0c027d64
});<|MERGE_RESOLUTION|>--- conflicted
+++ resolved
@@ -16,9 +16,6 @@
     require base_path('routes/api/v1/customer.php');
     require base_path('routes/api/v1/interest.php');
     require base_path('routes/api/v1/payment.php');
-<<<<<<< HEAD
     require base_path('routes/api/v1/users.php');
-=======
 
->>>>>>> 0c027d64
 });