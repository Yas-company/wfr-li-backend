<?php

namespace Database\Seeders;

use App\Enums\ProductStatus;
use App\Enums\UnitType;
use App\Enums\UserRole;
use App\Models\Category;
use App\Models\Product;
use App\Models\User;
use Illuminate\Database\Seeder;

class ProductSeeder extends Seeder
{
    public function run()
    {
        $categories = Category::all();
        $suppliers = User::where('role', UserRole::SUPPLIER)->get();

        // Array of realistic product names in English and Arabic
        $productNames = [
            ['en' => 'Fresh Tomatoes', 'ar' => 'طماطم طازجة'],
            ['en' => 'Organic Apples', 'ar' => 'تفاح عضوي'],
            ['en' => 'Extra Virgin Olive Oil', 'ar' => 'زيت زيتون بكر ممتاز'],
            ['en' => 'Fresh Bread', 'ar' => 'خبز طازج'],
            ['en' => 'Greek Yogurt', 'ar' => 'لبن يوناني'],
            ['en' => 'Free Range Eggs', 'ar' => 'بيض طبيعي'],
            ['en' => 'Premium Rice', 'ar' => 'أرز فاخر'],
            ['en' => 'Organic Honey', 'ar' => 'عسل عضوي'],
            ['en' => 'Fresh Salmon', 'ar' => 'سلمون طازج'],
            ['en' => 'Artisan Cheese', 'ar' => 'جبن حرفي'],
            ['en' => 'Organic Spinach', 'ar' => 'سبانخ عضوية'],
            ['en' => 'Premium Coffee Beans', 'ar' => 'حبوب قهوة فاخرة'],
            ['en' => 'Fresh Chicken Breast', 'ar' => 'صدر دجاج طازج'],
            ['en' => 'Whole Wheat Pasta', 'ar' => 'مكرونة قمح كامل'],
            ['en' => 'Natural Almonds', 'ar' => 'لوز طبيعي'],
            ['en' => 'Fresh Orange Juice', 'ar' => 'عصير برتقال طازج'],
            ['en' => 'Organic Carrots', 'ar' => 'جزر عضوي'],
            ['en' => 'Premium Beef Steak', 'ar' => 'ستيك لحم فاخر'],
            ['en' => 'Traditional Dates', 'ar' => 'تمر تقليدي'],
            ['en' => 'Fresh Mint', 'ar' => 'نعناع طازج'],
        ];

        $productDescriptions = [
            ['en' => 'High quality fresh product sourced from local farms', 'ar' => 'منتج طازج عالي الجودة من المزارع المحلية'],
            ['en' => 'Premium organic product with no artificial additives', 'ar' => 'منتج عضوي فاخر بدون إضافات صناعية'],
            ['en' => 'Fresh and natural, perfect for daily consumption', 'ar' => 'طازج وطبيعي، مثالي للاستهلاك اليومي'],
            ['en' => 'Traditional quality with modern packaging', 'ar' => 'جودة تقليدية مع تغليف عصري'],
            ['en' => 'Nutritious and delicious, rich in vitamins', 'ar' => 'مغذي ولذيذ، غني بالفيتامينات'],
        ];

        $unitTypes = [
            UnitType::PIECE->value,
            UnitType::KG->value,
            UnitType::LITER->value,
            UnitType::PACK->value,
            UnitType::BOX->value,
            UnitType::DOZEN->value,
            UnitType::BOTTLE->value,
            UnitType::CAN->value,
        ];

        foreach ($categories as $category) {
            $productsCount = rand(8, 20);
            $categoryName = $category->getTranslation('name', 'en') ?? $category->name ?? 'Unknown Category';

            for ($i = 0; $i < $productsCount; $i++) {
                $nameIndex = array_rand($productNames);
                $descIndex = array_rand($productDescriptions);
                $unitType = $unitTypes[array_rand($unitTypes)];

                $basePrice = rand(10, 500);

<<<<<<< HEAD
                Product::withoutSyncingToSearch(function() use(
                    $productNames,
                    $productDescriptions,
                    $unitType,
                    $basePrice,
                    $category,
                    $suppliers,
                    $nameIndex,
                    $descIndex,
                ) {
=======
                Product::withoutSyncingToSearch(function() use($productNames, $productDescriptions, $nameIndex, $descIndex, $basePrice, $discount, $priceBeforeDiscount, $unitType, $category, $suppliers) {
>>>>>>> eac122f6
                    Product::create([
                        'name' => $productNames[$nameIndex],
                        'description' => $productDescriptions[$descIndex],
                        'price' => $basePrice,
<<<<<<< HEAD
=======
                        'price_before_discount' => $discount > 0 ? $priceBeforeDiscount : null,
>>>>>>> eac122f6
                        'quantity' => rand(10, 100),
                        'min_order_quantity' => rand(1, 5),
                        'stock_qty' => rand(50, 1000),
                        'nearly_out_of_stock_limit' => rand(5, 20),
                        'unit_type' => $unitType,
                        'status' => rand(0, 10) > 2 ? ProductStatus::PUBLISHED->value : ProductStatus::DRAFT->value, // 80% published
                        'is_active' => rand(0, 10) > 1, // 90% active
                        'is_featured' => rand(0, 10) > 7, // 30% featured
                        'category_id' => $category->id,
                        'supplier_id' => $suppliers->random()->id,
                    ]);
                });
            }
        }
    }
}<|MERGE_RESOLUTION|>--- conflicted
+++ resolved
@@ -71,39 +71,30 @@
 
                 $basePrice = rand(10, 500);
 
-<<<<<<< HEAD
                 Product::withoutSyncingToSearch(function() use(
                     $productNames,
                     $productDescriptions,
-                    $unitType,
-                    $basePrice,
-                    $category,
-                    $suppliers,
                     $nameIndex,
                     $descIndex,
-                ) {
-=======
-                Product::withoutSyncingToSearch(function() use($productNames, $productDescriptions, $nameIndex, $descIndex, $basePrice, $discount, $priceBeforeDiscount, $unitType, $category, $suppliers) {
->>>>>>> eac122f6
-                    Product::create([
-                        'name' => $productNames[$nameIndex],
-                        'description' => $productDescriptions[$descIndex],
-                        'price' => $basePrice,
-<<<<<<< HEAD
-=======
-                        'price_before_discount' => $discount > 0 ? $priceBeforeDiscount : null,
->>>>>>> eac122f6
-                        'quantity' => rand(10, 100),
-                        'min_order_quantity' => rand(1, 5),
-                        'stock_qty' => rand(50, 1000),
-                        'nearly_out_of_stock_limit' => rand(5, 20),
-                        'unit_type' => $unitType,
-                        'status' => rand(0, 10) > 2 ? ProductStatus::PUBLISHED->value : ProductStatus::DRAFT->value, // 80% published
-                        'is_active' => rand(0, 10) > 1, // 90% active
-                        'is_featured' => rand(0, 10) > 7, // 30% featured
-                        'category_id' => $category->id,
-                        'supplier_id' => $suppliers->random()->id,
-                    ]);
+                    $basePrice,
+                    $unitType,
+                    $category,
+                    $suppliers) {
+                        Product::create([
+                            'name' => $productNames[$nameIndex],
+                            'description' => $productDescriptions[$descIndex],
+                            'base_price' => $basePrice,
+                            'quantity' => rand(10, 100),
+                            'min_order_quantity' => rand(1, 5),
+                            'stock_qty' => rand(50, 1000),
+                            'nearly_out_of_stock_limit' => rand(5, 20),
+                            'unit_type' => $unitType,
+                            'status' => rand(0, 10) > 2 ? ProductStatus::PUBLISHED->value : ProductStatus::DRAFT->value, // 80% published
+                            'is_active' => rand(0, 10) > 1, // 90% active
+                            'is_featured' => rand(0, 10) > 7, // 30% featured
+                            'category_id' => $category->id,
+                            'supplier_id' => $suppliers->random()->id,
+                        ]);
                 });
             }
         }
