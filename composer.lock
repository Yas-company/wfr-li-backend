{
    "_readme": [
        "This file locks the dependencies of your project to a known state",
        "Read more about it at https://getcomposer.org/doc/01-basic-usage.md#installing-dependencies",
        "This file is @generated automatically"
    ],
<<<<<<< HEAD
    "content-hash": "385b167a447731c49a7ea33fa1d44d98",
=======
    "content-hash": "a4e202fec423b470ae82a63083a9cbcd",
>>>>>>> 676b09ed
    "packages": [
        {
            "name": "anourvalar/eloquent-serialize",
            "version": "1.3.3",
            "source": {
                "type": "git",
                "url": "https://github.com/AnourValar/eloquent-serialize.git",
                "reference": "2f05023f1e465a91dc4f08483e6710325641a444"
            },
            "dist": {
                "type": "zip",
                "url": "https://api.github.com/repos/AnourValar/eloquent-serialize/zipball/2f05023f1e465a91dc4f08483e6710325641a444",
                "reference": "2f05023f1e465a91dc4f08483e6710325641a444",
                "shasum": ""
            },
            "require": {
                "laravel/framework": "^8.0|^9.0|^10.0|^11.0|^12.0",
                "php": "^7.4|^8.0"
            },
            "require-dev": {
                "friendsofphp/php-cs-fixer": "^3.26",
                "laravel/legacy-factories": "^1.1",
                "orchestra/testbench": "^6.0|^7.0|^8.0|^9.0|^10.0",
                "phpstan/phpstan": "^2.0",
                "phpunit/phpunit": "^9.5|^10.5|^11.0",
                "psalm/plugin-laravel": "^2.8|^3.0",
                "squizlabs/php_codesniffer": "^3.7"
            },
            "type": "library",
            "extra": {
                "laravel": {
                    "aliases": {
                        "EloquentSerialize": "AnourValar\\EloquentSerialize\\Facades\\EloquentSerializeFacade"
                    }
                }
            },
            "autoload": {
                "psr-4": {
                    "AnourValar\\EloquentSerialize\\": "src/"
                }
            },
            "notification-url": "https://packagist.org/downloads/",
            "license": [
                "MIT"
            ],
            "description": "Laravel Query Builder (Eloquent) serialization",
            "homepage": "https://github.com/AnourValar/eloquent-serialize",
            "keywords": [
                "anourvalar",
                "builder",
                "copy",
                "eloquent",
                "job",
                "laravel",
                "query",
                "querybuilder",
                "queue",
                "serializable",
                "serialization",
                "serialize"
            ],
            "support": {
                "issues": "https://github.com/AnourValar/eloquent-serialize/issues",
                "source": "https://github.com/AnourValar/eloquent-serialize/tree/1.3.3"
            },
            "time": "2025-05-28T17:07:28+00:00"
        },
        {
            "name": "blade-ui-kit/blade-heroicons",
            "version": "2.6.0",
            "source": {
                "type": "git",
                "url": "https://github.com/driesvints/blade-heroicons.git",
                "reference": "4553b2a1f6c76f0ac7f3bc0de4c0cfa06a097d19"
            },
            "dist": {
                "type": "zip",
                "url": "https://api.github.com/repos/driesvints/blade-heroicons/zipball/4553b2a1f6c76f0ac7f3bc0de4c0cfa06a097d19",
                "reference": "4553b2a1f6c76f0ac7f3bc0de4c0cfa06a097d19",
                "shasum": ""
            },
            "require": {
                "blade-ui-kit/blade-icons": "^1.6",
                "illuminate/support": "^9.0|^10.0|^11.0|^12.0",
                "php": "^8.0"
            },
            "require-dev": {
                "orchestra/testbench": "^7.0|^8.0|^9.0|^10.0",
                "phpunit/phpunit": "^9.0|^10.5|^11.0"
            },
            "type": "library",
            "extra": {
                "laravel": {
                    "providers": [
                        "BladeUI\\Heroicons\\BladeHeroiconsServiceProvider"
                    ]
                }
            },
            "autoload": {
                "psr-4": {
                    "BladeUI\\Heroicons\\": "src"
                }
            },
            "notification-url": "https://packagist.org/downloads/",
            "license": [
                "MIT"
            ],
            "authors": [
                {
                    "name": "Dries Vints",
                    "homepage": "https://driesvints.com"
                }
            ],
            "description": "A package to easily make use of Heroicons in your Laravel Blade views.",
            "homepage": "https://github.com/blade-ui-kit/blade-heroicons",
            "keywords": [
                "Heroicons",
                "blade",
                "laravel"
            ],
            "support": {
                "issues": "https://github.com/driesvints/blade-heroicons/issues",
                "source": "https://github.com/driesvints/blade-heroicons/tree/2.6.0"
            },
            "funding": [
                {
                    "url": "https://github.com/sponsors/driesvints",
                    "type": "github"
                },
                {
                    "url": "https://www.paypal.com/paypalme/driesvints",
                    "type": "paypal"
                }
            ],
            "time": "2025-02-13T20:53:33+00:00"
        },
        {
            "name": "blade-ui-kit/blade-icons",
            "version": "1.8.0",
            "source": {
                "type": "git",
                "url": "https://github.com/driesvints/blade-icons.git",
                "reference": "7b743f27476acb2ed04cb518213d78abe096e814"
            },
            "dist": {
                "type": "zip",
                "url": "https://api.github.com/repos/driesvints/blade-icons/zipball/7b743f27476acb2ed04cb518213d78abe096e814",
                "reference": "7b743f27476acb2ed04cb518213d78abe096e814",
                "shasum": ""
            },
            "require": {
                "illuminate/contracts": "^8.0|^9.0|^10.0|^11.0|^12.0",
                "illuminate/filesystem": "^8.0|^9.0|^10.0|^11.0|^12.0",
                "illuminate/support": "^8.0|^9.0|^10.0|^11.0|^12.0",
                "illuminate/view": "^8.0|^9.0|^10.0|^11.0|^12.0",
                "php": "^7.4|^8.0",
                "symfony/console": "^5.3|^6.0|^7.0",
                "symfony/finder": "^5.3|^6.0|^7.0"
            },
            "require-dev": {
                "mockery/mockery": "^1.5.1",
                "orchestra/testbench": "^6.0|^7.0|^8.0|^9.0|^10.0",
                "phpunit/phpunit": "^9.0|^10.5|^11.0"
            },
            "bin": [
                "bin/blade-icons-generate"
            ],
            "type": "library",
            "extra": {
                "laravel": {
                    "providers": [
                        "BladeUI\\Icons\\BladeIconsServiceProvider"
                    ]
                }
            },
            "autoload": {
                "files": [
                    "src/helpers.php"
                ],
                "psr-4": {
                    "BladeUI\\Icons\\": "src"
                }
            },
            "notification-url": "https://packagist.org/downloads/",
            "license": [
                "MIT"
            ],
            "authors": [
                {
                    "name": "Dries Vints",
                    "homepage": "https://driesvints.com"
                }
            ],
            "description": "A package to easily make use of icons in your Laravel Blade views.",
            "homepage": "https://github.com/blade-ui-kit/blade-icons",
            "keywords": [
                "blade",
                "icons",
                "laravel",
                "svg"
            ],
            "support": {
                "issues": "https://github.com/blade-ui-kit/blade-icons/issues",
                "source": "https://github.com/blade-ui-kit/blade-icons"
            },
            "funding": [
                {
                    "url": "https://github.com/sponsors/driesvints",
                    "type": "github"
                },
                {
                    "url": "https://www.paypal.com/paypalme/driesvints",
                    "type": "paypal"
                }
            ],
            "time": "2025-02-13T20:35:06+00:00"
        },
        {
            "name": "brick/math",
            "version": "0.13.1",
            "source": {
                "type": "git",
                "url": "https://github.com/brick/math.git",
                "reference": "fc7ed316430118cc7836bf45faff18d5dfc8de04"
            },
            "dist": {
                "type": "zip",
                "url": "https://api.github.com/repos/brick/math/zipball/fc7ed316430118cc7836bf45faff18d5dfc8de04",
                "reference": "fc7ed316430118cc7836bf45faff18d5dfc8de04",
                "shasum": ""
            },
            "require": {
                "php": "^8.1"
            },
            "require-dev": {
                "php-coveralls/php-coveralls": "^2.2",
                "phpunit/phpunit": "^10.1",
                "vimeo/psalm": "6.8.8"
            },
            "type": "library",
            "autoload": {
                "psr-4": {
                    "Brick\\Math\\": "src/"
                }
            },
            "notification-url": "https://packagist.org/downloads/",
            "license": [
                "MIT"
            ],
            "description": "Arbitrary-precision arithmetic library",
            "keywords": [
                "Arbitrary-precision",
                "BigInteger",
                "BigRational",
                "arithmetic",
                "bigdecimal",
                "bignum",
                "bignumber",
                "brick",
                "decimal",
                "integer",
                "math",
                "mathematics",
                "rational"
            ],
            "support": {
                "issues": "https://github.com/brick/math/issues",
                "source": "https://github.com/brick/math/tree/0.13.1"
            },
            "funding": [
                {
                    "url": "https://github.com/BenMorel",
                    "type": "github"
                }
            ],
            "time": "2025-03-29T13:50:30+00:00"
        },
        {
            "name": "carbonphp/carbon-doctrine-types",
            "version": "3.2.0",
            "source": {
                "type": "git",
                "url": "https://github.com/CarbonPHP/carbon-doctrine-types.git",
                "reference": "18ba5ddfec8976260ead6e866180bd5d2f71aa1d"
            },
            "dist": {
                "type": "zip",
                "url": "https://api.github.com/repos/CarbonPHP/carbon-doctrine-types/zipball/18ba5ddfec8976260ead6e866180bd5d2f71aa1d",
                "reference": "18ba5ddfec8976260ead6e866180bd5d2f71aa1d",
                "shasum": ""
            },
            "require": {
                "php": "^8.1"
            },
            "conflict": {
                "doctrine/dbal": "<4.0.0 || >=5.0.0"
            },
            "require-dev": {
                "doctrine/dbal": "^4.0.0",
                "nesbot/carbon": "^2.71.0 || ^3.0.0",
                "phpunit/phpunit": "^10.3"
            },
            "type": "library",
            "autoload": {
                "psr-4": {
                    "Carbon\\Doctrine\\": "src/Carbon/Doctrine/"
                }
            },
            "notification-url": "https://packagist.org/downloads/",
            "license": [
                "MIT"
            ],
            "authors": [
                {
                    "name": "KyleKatarn",
                    "email": "kylekatarnls@gmail.com"
                }
            ],
            "description": "Types to use Carbon in Doctrine",
            "keywords": [
                "carbon",
                "date",
                "datetime",
                "doctrine",
                "time"
            ],
            "support": {
                "issues": "https://github.com/CarbonPHP/carbon-doctrine-types/issues",
                "source": "https://github.com/CarbonPHP/carbon-doctrine-types/tree/3.2.0"
            },
            "funding": [
                {
                    "url": "https://github.com/kylekatarnls",
                    "type": "github"
                },
                {
                    "url": "https://opencollective.com/Carbon",
                    "type": "open_collective"
                },
                {
                    "url": "https://tidelift.com/funding/github/packagist/nesbot/carbon",
                    "type": "tidelift"
                }
            ],
            "time": "2024-02-09T16:56:22+00:00"
        },
        {
            "name": "composer/pcre",
            "version": "3.3.2",
            "source": {
                "type": "git",
                "url": "https://github.com/composer/pcre.git",
                "reference": "b2bed4734f0cc156ee1fe9c0da2550420d99a21e"
            },
            "dist": {
                "type": "zip",
                "url": "https://api.github.com/repos/composer/pcre/zipball/b2bed4734f0cc156ee1fe9c0da2550420d99a21e",
                "reference": "b2bed4734f0cc156ee1fe9c0da2550420d99a21e",
                "shasum": ""
            },
            "require": {
                "php": "^7.4 || ^8.0"
            },
            "conflict": {
                "phpstan/phpstan": "<1.11.10"
            },
            "require-dev": {
                "phpstan/phpstan": "^1.12 || ^2",
                "phpstan/phpstan-strict-rules": "^1 || ^2",
                "phpunit/phpunit": "^8 || ^9"
            },
            "type": "library",
            "extra": {
                "phpstan": {
                    "includes": [
                        "extension.neon"
                    ]
                },
                "branch-alias": {
                    "dev-main": "3.x-dev"
                }
            },
            "autoload": {
                "psr-4": {
                    "Composer\\Pcre\\": "src"
                }
            },
            "notification-url": "https://packagist.org/downloads/",
            "license": [
                "MIT"
            ],
            "authors": [
                {
                    "name": "Jordi Boggiano",
                    "email": "j.boggiano@seld.be",
                    "homepage": "http://seld.be"
                }
            ],
            "description": "PCRE wrapping library that offers type-safe preg_* replacements.",
            "keywords": [
                "PCRE",
                "preg",
                "regex",
                "regular expression"
            ],
            "support": {
                "issues": "https://github.com/composer/pcre/issues",
                "source": "https://github.com/composer/pcre/tree/3.3.2"
            },
            "funding": [
                {
                    "url": "https://packagist.com",
                    "type": "custom"
                },
                {
                    "url": "https://github.com/composer",
                    "type": "github"
                },
                {
                    "url": "https://tidelift.com/funding/github/packagist/composer/composer",
                    "type": "tidelift"
                }
            ],
            "time": "2024-11-12T16:29:46+00:00"
        },
        {
            "name": "composer/semver",
            "version": "3.4.3",
            "source": {
                "type": "git",
                "url": "https://github.com/composer/semver.git",
                "reference": "4313d26ada5e0c4edfbd1dc481a92ff7bff91f12"
            },
            "dist": {
                "type": "zip",
                "url": "https://api.github.com/repos/composer/semver/zipball/4313d26ada5e0c4edfbd1dc481a92ff7bff91f12",
                "reference": "4313d26ada5e0c4edfbd1dc481a92ff7bff91f12",
                "shasum": ""
            },
            "require": {
                "php": "^5.3.2 || ^7.0 || ^8.0"
            },
            "require-dev": {
                "phpstan/phpstan": "^1.11",
                "symfony/phpunit-bridge": "^3 || ^7"
            },
            "type": "library",
            "extra": {
                "branch-alias": {
                    "dev-main": "3.x-dev"
                }
            },
            "autoload": {
                "psr-4": {
                    "Composer\\Semver\\": "src"
                }
            },
            "notification-url": "https://packagist.org/downloads/",
            "license": [
                "MIT"
            ],
            "authors": [
                {
                    "name": "Nils Adermann",
                    "email": "naderman@naderman.de",
                    "homepage": "http://www.naderman.de"
                },
                {
                    "name": "Jordi Boggiano",
                    "email": "j.boggiano@seld.be",
                    "homepage": "http://seld.be"
                },
                {
                    "name": "Rob Bast",
                    "email": "rob.bast@gmail.com",
                    "homepage": "http://robbast.nl"
                }
            ],
            "description": "Semver library that offers utilities, version constraint parsing and validation.",
            "keywords": [
                "semantic",
                "semver",
                "validation",
                "versioning"
            ],
            "support": {
                "irc": "ircs://irc.libera.chat:6697/composer",
                "issues": "https://github.com/composer/semver/issues",
                "source": "https://github.com/composer/semver/tree/3.4.3"
            },
            "funding": [
                {
                    "url": "https://packagist.com",
                    "type": "custom"
                },
                {
                    "url": "https://github.com/composer",
                    "type": "github"
                },
                {
                    "url": "https://tidelift.com/funding/github/packagist/composer/composer",
                    "type": "tidelift"
                }
            ],
            "time": "2024-09-19T14:15:21+00:00"
        },
        {
            "name": "danharrin/date-format-converter",
            "version": "v0.3.1",
            "source": {
                "type": "git",
                "url": "https://github.com/danharrin/date-format-converter.git",
                "reference": "7c31171bc981e48726729a5f3a05a2d2b63f0b1e"
            },
            "dist": {
                "type": "zip",
                "url": "https://api.github.com/repos/danharrin/date-format-converter/zipball/7c31171bc981e48726729a5f3a05a2d2b63f0b1e",
                "reference": "7c31171bc981e48726729a5f3a05a2d2b63f0b1e",
                "shasum": ""
            },
            "require": {
                "php": "^7.2|^8.0"
            },
            "type": "library",
            "autoload": {
                "files": [
                    "src/helpers.php",
                    "src/standards.php"
                ],
                "psr-4": {
                    "DanHarrin\\DateFormatConverter\\": "src/"
                }
            },
            "notification-url": "https://packagist.org/downloads/",
            "license": [
                "MIT"
            ],
            "authors": [
                {
                    "name": "Dan Harrin",
                    "email": "dan@danharrin.com"
                }
            ],
            "description": "Convert token-based date formats between standards.",
            "homepage": "https://github.com/danharrin/date-format-converter",
            "support": {
                "issues": "https://github.com/danharrin/date-format-converter/issues",
                "source": "https://github.com/danharrin/date-format-converter"
            },
            "funding": [
                {
                    "url": "https://github.com/danharrin",
                    "type": "github"
                }
            ],
            "time": "2024-06-13T09:38:44+00:00"
        },
        {
            "name": "danharrin/livewire-rate-limiting",
            "version": "v2.1.0",
            "source": {
                "type": "git",
                "url": "https://github.com/danharrin/livewire-rate-limiting.git",
                "reference": "14dde653a9ae8f38af07a0ba4921dc046235e1a0"
            },
            "dist": {
                "type": "zip",
                "url": "https://api.github.com/repos/danharrin/livewire-rate-limiting/zipball/14dde653a9ae8f38af07a0ba4921dc046235e1a0",
                "reference": "14dde653a9ae8f38af07a0ba4921dc046235e1a0",
                "shasum": ""
            },
            "require": {
                "illuminate/support": "^9.0|^10.0|^11.0|^12.0",
                "php": "^8.0"
            },
            "require-dev": {
                "livewire/livewire": "^3.0",
                "livewire/volt": "^1.3",
                "orchestra/testbench": "^7.0|^8.0|^9.0|^10.0",
                "phpunit/phpunit": "^9.0|^10.0|^11.5.3"
            },
            "type": "library",
            "autoload": {
                "psr-4": {
                    "DanHarrin\\LivewireRateLimiting\\": "src"
                }
            },
            "notification-url": "https://packagist.org/downloads/",
            "license": [
                "MIT"
            ],
            "authors": [
                {
                    "name": "Dan Harrin",
                    "email": "dan@danharrin.com"
                }
            ],
            "description": "Apply rate limiters to Laravel Livewire actions.",
            "homepage": "https://github.com/danharrin/livewire-rate-limiting",
            "support": {
                "issues": "https://github.com/danharrin/livewire-rate-limiting/issues",
                "source": "https://github.com/danharrin/livewire-rate-limiting"
            },
            "funding": [
                {
                    "url": "https://github.com/danharrin",
                    "type": "github"
                }
            ],
            "time": "2025-02-21T08:52:11+00:00"
        },
        {
            "name": "dflydev/dot-access-data",
            "version": "v3.0.3",
            "source": {
                "type": "git",
                "url": "https://github.com/dflydev/dflydev-dot-access-data.git",
                "reference": "a23a2bf4f31d3518f3ecb38660c95715dfead60f"
            },
            "dist": {
                "type": "zip",
                "url": "https://api.github.com/repos/dflydev/dflydev-dot-access-data/zipball/a23a2bf4f31d3518f3ecb38660c95715dfead60f",
                "reference": "a23a2bf4f31d3518f3ecb38660c95715dfead60f",
                "shasum": ""
            },
            "require": {
                "php": "^7.1 || ^8.0"
            },
            "require-dev": {
                "phpstan/phpstan": "^0.12.42",
                "phpunit/phpunit": "^7.5 || ^8.5 || ^9.3",
                "scrutinizer/ocular": "1.6.0",
                "squizlabs/php_codesniffer": "^3.5",
                "vimeo/psalm": "^4.0.0"
            },
            "type": "library",
            "extra": {
                "branch-alias": {
                    "dev-main": "3.x-dev"
                }
            },
            "autoload": {
                "psr-4": {
                    "Dflydev\\DotAccessData\\": "src/"
                }
            },
            "notification-url": "https://packagist.org/downloads/",
            "license": [
                "MIT"
            ],
            "authors": [
                {
                    "name": "Dragonfly Development Inc.",
                    "email": "info@dflydev.com",
                    "homepage": "http://dflydev.com"
                },
                {
                    "name": "Beau Simensen",
                    "email": "beau@dflydev.com",
                    "homepage": "http://beausimensen.com"
                },
                {
                    "name": "Carlos Frutos",
                    "email": "carlos@kiwing.it",
                    "homepage": "https://github.com/cfrutos"
                },
                {
                    "name": "Colin O'Dell",
                    "email": "colinodell@gmail.com",
                    "homepage": "https://www.colinodell.com"
                }
            ],
            "description": "Given a deep data structure, access data by dot notation.",
            "homepage": "https://github.com/dflydev/dflydev-dot-access-data",
            "keywords": [
                "access",
                "data",
                "dot",
                "notation"
            ],
            "support": {
                "issues": "https://github.com/dflydev/dflydev-dot-access-data/issues",
                "source": "https://github.com/dflydev/dflydev-dot-access-data/tree/v3.0.3"
            },
            "time": "2024-07-08T12:26:09+00:00"
        },
        {
            "name": "doctrine/dbal",
            "version": "4.3.1",
            "source": {
                "type": "git",
                "url": "https://github.com/doctrine/dbal.git",
                "reference": "ac336c95ea9e13433d56ca81c308b39db0e1a2a7"
            },
            "dist": {
                "type": "zip",
                "url": "https://api.github.com/repos/doctrine/dbal/zipball/ac336c95ea9e13433d56ca81c308b39db0e1a2a7",
                "reference": "ac336c95ea9e13433d56ca81c308b39db0e1a2a7",
                "shasum": ""
            },
            "require": {
                "doctrine/deprecations": "^1.1.5",
                "php": "^8.2",
                "psr/cache": "^1|^2|^3",
                "psr/log": "^1|^2|^3"
            },
            "require-dev": {
                "doctrine/coding-standard": "13.0.0",
                "fig/log-test": "^1",
                "jetbrains/phpstorm-stubs": "2023.2",
                "phpstan/phpstan": "2.1.17",
                "phpstan/phpstan-phpunit": "2.0.6",
                "phpstan/phpstan-strict-rules": "^2",
                "phpunit/phpunit": "11.5.23",
                "slevomat/coding-standard": "8.16.2",
                "squizlabs/php_codesniffer": "3.13.1",
                "symfony/cache": "^6.3.8|^7.0",
                "symfony/console": "^5.4|^6.3|^7.0"
            },
            "suggest": {
                "symfony/console": "For helpful console commands such as SQL execution and import of files."
            },
            "type": "library",
            "autoload": {
                "psr-4": {
                    "Doctrine\\DBAL\\": "src"
                }
            },
            "notification-url": "https://packagist.org/downloads/",
            "license": [
                "MIT"
            ],
            "authors": [
                {
                    "name": "Guilherme Blanco",
                    "email": "guilhermeblanco@gmail.com"
                },
                {
                    "name": "Roman Borschel",
                    "email": "roman@code-factory.org"
                },
                {
                    "name": "Benjamin Eberlei",
                    "email": "kontakt@beberlei.de"
                },
                {
                    "name": "Jonathan Wage",
                    "email": "jonwage@gmail.com"
                }
            ],
            "description": "Powerful PHP database abstraction layer (DBAL) with many features for database schema introspection and management.",
            "homepage": "https://www.doctrine-project.org/projects/dbal.html",
            "keywords": [
                "abstraction",
                "database",
                "db2",
                "dbal",
                "mariadb",
                "mssql",
                "mysql",
                "oci8",
                "oracle",
                "pdo",
                "pgsql",
                "postgresql",
                "queryobject",
                "sasql",
                "sql",
                "sqlite",
                "sqlserver",
                "sqlsrv"
            ],
            "support": {
                "issues": "https://github.com/doctrine/dbal/issues",
                "source": "https://github.com/doctrine/dbal/tree/4.3.1"
            },
            "funding": [
                {
                    "url": "https://www.doctrine-project.org/sponsorship.html",
                    "type": "custom"
                },
                {
                    "url": "https://www.patreon.com/phpdoctrine",
                    "type": "patreon"
                },
                {
                    "url": "https://tidelift.com/funding/github/packagist/doctrine%2Fdbal",
                    "type": "tidelift"
                }
            ],
            "time": "2025-07-22T10:09:51+00:00"
        },
        {
            "name": "doctrine/deprecations",
            "version": "1.1.5",
            "source": {
                "type": "git",
                "url": "https://github.com/doctrine/deprecations.git",
                "reference": "459c2f5dd3d6a4633d3b5f46ee2b1c40f57d3f38"
            },
            "dist": {
                "type": "zip",
                "url": "https://api.github.com/repos/doctrine/deprecations/zipball/459c2f5dd3d6a4633d3b5f46ee2b1c40f57d3f38",
                "reference": "459c2f5dd3d6a4633d3b5f46ee2b1c40f57d3f38",
                "shasum": ""
            },
            "require": {
                "php": "^7.1 || ^8.0"
            },
            "conflict": {
                "phpunit/phpunit": "<=7.5 || >=13"
            },
            "require-dev": {
                "doctrine/coding-standard": "^9 || ^12 || ^13",
                "phpstan/phpstan": "1.4.10 || 2.1.11",
                "phpstan/phpstan-phpunit": "^1.0 || ^2",
                "phpunit/phpunit": "^7.5 || ^8.5 || ^9.6 || ^10.5 || ^11.5 || ^12",
                "psr/log": "^1 || ^2 || ^3"
            },
            "suggest": {
                "psr/log": "Allows logging deprecations via PSR-3 logger implementation"
            },
            "type": "library",
            "autoload": {
                "psr-4": {
                    "Doctrine\\Deprecations\\": "src"
                }
            },
            "notification-url": "https://packagist.org/downloads/",
            "license": [
                "MIT"
            ],
            "description": "A small layer on top of trigger_error(E_USER_DEPRECATED) or PSR-3 logging with options to disable all deprecations or selectively for packages.",
            "homepage": "https://www.doctrine-project.org/",
            "support": {
                "issues": "https://github.com/doctrine/deprecations/issues",
                "source": "https://github.com/doctrine/deprecations/tree/1.1.5"
            },
            "time": "2025-04-07T20:06:18+00:00"
        },
        {
            "name": "doctrine/inflector",
            "version": "2.0.10",
            "source": {
                "type": "git",
                "url": "https://github.com/doctrine/inflector.git",
                "reference": "5817d0659c5b50c9b950feb9af7b9668e2c436bc"
            },
            "dist": {
                "type": "zip",
                "url": "https://api.github.com/repos/doctrine/inflector/zipball/5817d0659c5b50c9b950feb9af7b9668e2c436bc",
                "reference": "5817d0659c5b50c9b950feb9af7b9668e2c436bc",
                "shasum": ""
            },
            "require": {
                "php": "^7.2 || ^8.0"
            },
            "require-dev": {
                "doctrine/coding-standard": "^11.0",
                "phpstan/phpstan": "^1.8",
                "phpstan/phpstan-phpunit": "^1.1",
                "phpstan/phpstan-strict-rules": "^1.3",
                "phpunit/phpunit": "^8.5 || ^9.5",
                "vimeo/psalm": "^4.25 || ^5.4"
            },
            "type": "library",
            "autoload": {
                "psr-4": {
                    "Doctrine\\Inflector\\": "lib/Doctrine/Inflector"
                }
            },
            "notification-url": "https://packagist.org/downloads/",
            "license": [
                "MIT"
            ],
            "authors": [
                {
                    "name": "Guilherme Blanco",
                    "email": "guilhermeblanco@gmail.com"
                },
                {
                    "name": "Roman Borschel",
                    "email": "roman@code-factory.org"
                },
                {
                    "name": "Benjamin Eberlei",
                    "email": "kontakt@beberlei.de"
                },
                {
                    "name": "Jonathan Wage",
                    "email": "jonwage@gmail.com"
                },
                {
                    "name": "Johannes Schmitt",
                    "email": "schmittjoh@gmail.com"
                }
            ],
            "description": "PHP Doctrine Inflector is a small library that can perform string manipulations with regard to upper/lowercase and singular/plural forms of words.",
            "homepage": "https://www.doctrine-project.org/projects/inflector.html",
            "keywords": [
                "inflection",
                "inflector",
                "lowercase",
                "manipulation",
                "php",
                "plural",
                "singular",
                "strings",
                "uppercase",
                "words"
            ],
            "support": {
                "issues": "https://github.com/doctrine/inflector/issues",
                "source": "https://github.com/doctrine/inflector/tree/2.0.10"
            },
            "funding": [
                {
                    "url": "https://www.doctrine-project.org/sponsorship.html",
                    "type": "custom"
                },
                {
                    "url": "https://www.patreon.com/phpdoctrine",
                    "type": "patreon"
                },
                {
                    "url": "https://tidelift.com/funding/github/packagist/doctrine%2Finflector",
                    "type": "tidelift"
                }
            ],
            "time": "2024-02-18T20:23:39+00:00"
        },
        {
            "name": "doctrine/lexer",
            "version": "3.0.1",
            "source": {
                "type": "git",
                "url": "https://github.com/doctrine/lexer.git",
                "reference": "31ad66abc0fc9e1a1f2d9bc6a42668d2fbbcd6dd"
            },
            "dist": {
                "type": "zip",
                "url": "https://api.github.com/repos/doctrine/lexer/zipball/31ad66abc0fc9e1a1f2d9bc6a42668d2fbbcd6dd",
                "reference": "31ad66abc0fc9e1a1f2d9bc6a42668d2fbbcd6dd",
                "shasum": ""
            },
            "require": {
                "php": "^8.1"
            },
            "require-dev": {
                "doctrine/coding-standard": "^12",
                "phpstan/phpstan": "^1.10",
                "phpunit/phpunit": "^10.5",
                "psalm/plugin-phpunit": "^0.18.3",
                "vimeo/psalm": "^5.21"
            },
            "type": "library",
            "autoload": {
                "psr-4": {
                    "Doctrine\\Common\\Lexer\\": "src"
                }
            },
            "notification-url": "https://packagist.org/downloads/",
            "license": [
                "MIT"
            ],
            "authors": [
                {
                    "name": "Guilherme Blanco",
                    "email": "guilhermeblanco@gmail.com"
                },
                {
                    "name": "Roman Borschel",
                    "email": "roman@code-factory.org"
                },
                {
                    "name": "Johannes Schmitt",
                    "email": "schmittjoh@gmail.com"
                }
            ],
            "description": "PHP Doctrine Lexer parser library that can be used in Top-Down, Recursive Descent Parsers.",
            "homepage": "https://www.doctrine-project.org/projects/lexer.html",
            "keywords": [
                "annotations",
                "docblock",
                "lexer",
                "parser",
                "php"
            ],
            "support": {
                "issues": "https://github.com/doctrine/lexer/issues",
                "source": "https://github.com/doctrine/lexer/tree/3.0.1"
            },
            "funding": [
                {
                    "url": "https://www.doctrine-project.org/sponsorship.html",
                    "type": "custom"
                },
                {
                    "url": "https://www.patreon.com/phpdoctrine",
                    "type": "patreon"
                },
                {
                    "url": "https://tidelift.com/funding/github/packagist/doctrine%2Flexer",
                    "type": "tidelift"
                }
            ],
            "time": "2024-02-05T11:56:58+00:00"
        },
        {
            "name": "dragonmantank/cron-expression",
            "version": "v3.4.0",
            "source": {
                "type": "git",
                "url": "https://github.com/dragonmantank/cron-expression.git",
                "reference": "8c784d071debd117328803d86b2097615b457500"
            },
            "dist": {
                "type": "zip",
                "url": "https://api.github.com/repos/dragonmantank/cron-expression/zipball/8c784d071debd117328803d86b2097615b457500",
                "reference": "8c784d071debd117328803d86b2097615b457500",
                "shasum": ""
            },
            "require": {
                "php": "^7.2|^8.0",
                "webmozart/assert": "^1.0"
            },
            "replace": {
                "mtdowling/cron-expression": "^1.0"
            },
            "require-dev": {
                "phpstan/extension-installer": "^1.0",
                "phpstan/phpstan": "^1.0",
                "phpunit/phpunit": "^7.0|^8.0|^9.0"
            },
            "type": "library",
            "extra": {
                "branch-alias": {
                    "dev-master": "3.x-dev"
                }
            },
            "autoload": {
                "psr-4": {
                    "Cron\\": "src/Cron/"
                }
            },
            "notification-url": "https://packagist.org/downloads/",
            "license": [
                "MIT"
            ],
            "authors": [
                {
                    "name": "Chris Tankersley",
                    "email": "chris@ctankersley.com",
                    "homepage": "https://github.com/dragonmantank"
                }
            ],
            "description": "CRON for PHP: Calculate the next or previous run date and determine if a CRON expression is due",
            "keywords": [
                "cron",
                "schedule"
            ],
            "support": {
                "issues": "https://github.com/dragonmantank/cron-expression/issues",
                "source": "https://github.com/dragonmantank/cron-expression/tree/v3.4.0"
            },
            "funding": [
                {
                    "url": "https://github.com/dragonmantank",
                    "type": "github"
                }
            ],
            "time": "2024-10-09T13:47:03+00:00"
        },
        {
            "name": "egulias/email-validator",
            "version": "4.0.4",
            "source": {
                "type": "git",
                "url": "https://github.com/egulias/EmailValidator.git",
                "reference": "d42c8731f0624ad6bdc8d3e5e9a4524f68801cfa"
            },
            "dist": {
                "type": "zip",
                "url": "https://api.github.com/repos/egulias/EmailValidator/zipball/d42c8731f0624ad6bdc8d3e5e9a4524f68801cfa",
                "reference": "d42c8731f0624ad6bdc8d3e5e9a4524f68801cfa",
                "shasum": ""
            },
            "require": {
                "doctrine/lexer": "^2.0 || ^3.0",
                "php": ">=8.1",
                "symfony/polyfill-intl-idn": "^1.26"
            },
            "require-dev": {
                "phpunit/phpunit": "^10.2",
                "vimeo/psalm": "^5.12"
            },
            "suggest": {
                "ext-intl": "PHP Internationalization Libraries are required to use the SpoofChecking validation"
            },
            "type": "library",
            "extra": {
                "branch-alias": {
                    "dev-master": "4.0.x-dev"
                }
            },
            "autoload": {
                "psr-4": {
                    "Egulias\\EmailValidator\\": "src"
                }
            },
            "notification-url": "https://packagist.org/downloads/",
            "license": [
                "MIT"
            ],
            "authors": [
                {
                    "name": "Eduardo Gulias Davis"
                }
            ],
            "description": "A library for validating emails against several RFCs",
            "homepage": "https://github.com/egulias/EmailValidator",
            "keywords": [
                "email",
                "emailvalidation",
                "emailvalidator",
                "validation",
                "validator"
            ],
            "support": {
                "issues": "https://github.com/egulias/EmailValidator/issues",
                "source": "https://github.com/egulias/EmailValidator/tree/4.0.4"
            },
            "funding": [
                {
                    "url": "https://github.com/egulias",
                    "type": "github"
                }
            ],
            "time": "2025-03-06T22:45:56+00:00"
        },
        {
            "name": "ezyang/htmlpurifier",
            "version": "v4.18.0",
            "source": {
                "type": "git",
                "url": "https://github.com/ezyang/htmlpurifier.git",
                "reference": "cb56001e54359df7ae76dc522d08845dc741621b"
            },
            "dist": {
                "type": "zip",
                "url": "https://api.github.com/repos/ezyang/htmlpurifier/zipball/cb56001e54359df7ae76dc522d08845dc741621b",
                "reference": "cb56001e54359df7ae76dc522d08845dc741621b",
                "shasum": ""
            },
            "require": {
                "php": "~5.6.0 || ~7.0.0 || ~7.1.0 || ~7.2.0 || ~7.3.0 || ~7.4.0 || ~8.0.0 || ~8.1.0 || ~8.2.0 || ~8.3.0 || ~8.4.0"
            },
            "require-dev": {
                "cerdic/css-tidy": "^1.7 || ^2.0",
                "simpletest/simpletest": "dev-master"
            },
            "suggest": {
                "cerdic/css-tidy": "If you want to use the filter 'Filter.ExtractStyleBlocks'.",
                "ext-bcmath": "Used for unit conversion and imagecrash protection",
                "ext-iconv": "Converts text to and from non-UTF-8 encodings",
                "ext-tidy": "Used for pretty-printing HTML"
            },
            "type": "library",
            "autoload": {
                "files": [
                    "library/HTMLPurifier.composer.php"
                ],
                "psr-0": {
                    "HTMLPurifier": "library/"
                },
                "exclude-from-classmap": [
                    "/library/HTMLPurifier/Language/"
                ]
            },
            "notification-url": "https://packagist.org/downloads/",
            "license": [
                "LGPL-2.1-or-later"
            ],
            "authors": [
                {
                    "name": "Edward Z. Yang",
                    "email": "admin@htmlpurifier.org",
                    "homepage": "http://ezyang.com"
                }
            ],
            "description": "Standards compliant HTML filter written in PHP",
            "homepage": "http://htmlpurifier.org/",
            "keywords": [
                "html"
            ],
            "support": {
                "issues": "https://github.com/ezyang/htmlpurifier/issues",
                "source": "https://github.com/ezyang/htmlpurifier/tree/v4.18.0"
            },
            "time": "2024-11-01T03:51:45+00:00"
        },
        {
            "name": "filament/actions",
            "version": "v3.3.34",
            "source": {
                "type": "git",
                "url": "https://github.com/filamentphp/actions.git",
                "reference": "9eaddc610d9adc00d738b8b116cea1be35a88f85"
            },
            "dist": {
                "type": "zip",
                "url": "https://api.github.com/repos/filamentphp/actions/zipball/9eaddc610d9adc00d738b8b116cea1be35a88f85",
                "reference": "9eaddc610d9adc00d738b8b116cea1be35a88f85",
                "shasum": ""
            },
            "require": {
                "anourvalar/eloquent-serialize": "^1.2",
                "filament/forms": "self.version",
                "filament/infolists": "self.version",
                "filament/notifications": "self.version",
                "filament/support": "self.version",
                "illuminate/contracts": "^10.45|^11.0|^12.0",
                "illuminate/database": "^10.45|^11.0|^12.0",
                "illuminate/support": "^10.45|^11.0|^12.0",
                "league/csv": "^9.16",
                "openspout/openspout": "^4.23",
                "php": "^8.1",
                "spatie/laravel-package-tools": "^1.9"
            },
            "type": "library",
            "extra": {
                "laravel": {
                    "providers": [
                        "Filament\\Actions\\ActionsServiceProvider"
                    ]
                }
            },
            "autoload": {
                "psr-4": {
                    "Filament\\Actions\\": "src"
                }
            },
            "notification-url": "https://packagist.org/downloads/",
            "license": [
                "MIT"
            ],
            "description": "Easily add beautiful action modals to any Livewire component.",
            "homepage": "https://github.com/filamentphp/filament",
            "support": {
                "issues": "https://github.com/filamentphp/filament/issues",
                "source": "https://github.com/filamentphp/filament"
            },
            "time": "2025-07-16T08:51:11+00:00"
        },
        {
            "name": "filament/filament",
            "version": "v3.3.34",
            "source": {
                "type": "git",
                "url": "https://github.com/filamentphp/panels.git",
                "reference": "dde24417d5bf1c517fdd8af2491f07c0d7ea2945"
            },
            "dist": {
                "type": "zip",
                "url": "https://api.github.com/repos/filamentphp/panels/zipball/dde24417d5bf1c517fdd8af2491f07c0d7ea2945",
                "reference": "dde24417d5bf1c517fdd8af2491f07c0d7ea2945",
                "shasum": ""
            },
            "require": {
                "danharrin/livewire-rate-limiting": "^0.3|^1.0|^2.0",
                "filament/actions": "self.version",
                "filament/forms": "self.version",
                "filament/infolists": "self.version",
                "filament/notifications": "self.version",
                "filament/support": "self.version",
                "filament/tables": "self.version",
                "filament/widgets": "self.version",
                "illuminate/auth": "^10.45|^11.0|^12.0",
                "illuminate/console": "^10.45|^11.0|^12.0",
                "illuminate/contracts": "^10.45|^11.0|^12.0",
                "illuminate/cookie": "^10.45|^11.0|^12.0",
                "illuminate/database": "^10.45|^11.0|^12.0",
                "illuminate/http": "^10.45|^11.0|^12.0",
                "illuminate/routing": "^10.45|^11.0|^12.0",
                "illuminate/session": "^10.45|^11.0|^12.0",
                "illuminate/support": "^10.45|^11.0|^12.0",
                "illuminate/view": "^10.45|^11.0|^12.0",
                "php": "^8.1",
                "spatie/laravel-package-tools": "^1.9"
            },
            "type": "library",
            "extra": {
                "laravel": {
                    "providers": [
                        "Filament\\FilamentServiceProvider"
                    ]
                }
            },
            "autoload": {
                "files": [
                    "src/global_helpers.php",
                    "src/helpers.php"
                ],
                "psr-4": {
                    "Filament\\": "src"
                }
            },
            "notification-url": "https://packagist.org/downloads/",
            "license": [
                "MIT"
            ],
            "description": "A collection of full-stack components for accelerated Laravel app development.",
            "homepage": "https://github.com/filamentphp/filament",
            "support": {
                "issues": "https://github.com/filamentphp/filament/issues",
                "source": "https://github.com/filamentphp/filament"
            },
            "time": "2025-07-28T09:02:38+00:00"
        },
        {
            "name": "filament/forms",
            "version": "v3.3.34",
            "source": {
                "type": "git",
                "url": "https://github.com/filamentphp/forms.git",
                "reference": "a8dc320f685a93e661cdf6dd822fdecb0c3178a0"
            },
            "dist": {
                "type": "zip",
                "url": "https://api.github.com/repos/filamentphp/forms/zipball/a8dc320f685a93e661cdf6dd822fdecb0c3178a0",
                "reference": "a8dc320f685a93e661cdf6dd822fdecb0c3178a0",
                "shasum": ""
            },
            "require": {
                "danharrin/date-format-converter": "^0.3",
                "filament/actions": "self.version",
                "filament/support": "self.version",
                "illuminate/console": "^10.45|^11.0|^12.0",
                "illuminate/contracts": "^10.45|^11.0|^12.0",
                "illuminate/database": "^10.45|^11.0|^12.0",
                "illuminate/filesystem": "^10.45|^11.0|^12.0",
                "illuminate/support": "^10.45|^11.0|^12.0",
                "illuminate/validation": "^10.45|^11.0|^12.0",
                "illuminate/view": "^10.45|^11.0|^12.0",
                "php": "^8.1",
                "spatie/laravel-package-tools": "^1.9"
            },
            "type": "library",
            "extra": {
                "laravel": {
                    "providers": [
                        "Filament\\Forms\\FormsServiceProvider"
                    ]
                }
            },
            "autoload": {
                "files": [
                    "src/helpers.php"
                ],
                "psr-4": {
                    "Filament\\Forms\\": "src"
                }
            },
            "notification-url": "https://packagist.org/downloads/",
            "license": [
                "MIT"
            ],
            "description": "Easily add beautiful forms to any Livewire component.",
            "homepage": "https://github.com/filamentphp/filament",
            "support": {
                "issues": "https://github.com/filamentphp/filament/issues",
                "source": "https://github.com/filamentphp/filament"
            },
            "time": "2025-07-28T09:02:35+00:00"
        },
        {
            "name": "filament/infolists",
            "version": "v3.3.34",
            "source": {
                "type": "git",
                "url": "https://github.com/filamentphp/infolists.git",
                "reference": "89a3f1f236863e2035be3d7b0c68987508dd06fa"
            },
            "dist": {
                "type": "zip",
                "url": "https://api.github.com/repos/filamentphp/infolists/zipball/89a3f1f236863e2035be3d7b0c68987508dd06fa",
                "reference": "89a3f1f236863e2035be3d7b0c68987508dd06fa",
                "shasum": ""
            },
            "require": {
                "filament/actions": "self.version",
                "filament/support": "self.version",
                "illuminate/console": "^10.45|^11.0|^12.0",
                "illuminate/contracts": "^10.45|^11.0|^12.0",
                "illuminate/database": "^10.45|^11.0|^12.0",
                "illuminate/filesystem": "^10.45|^11.0|^12.0",
                "illuminate/support": "^10.45|^11.0|^12.0",
                "illuminate/view": "^10.45|^11.0|^12.0",
                "php": "^8.1",
                "spatie/laravel-package-tools": "^1.9"
            },
            "type": "library",
            "extra": {
                "laravel": {
                    "providers": [
                        "Filament\\Infolists\\InfolistsServiceProvider"
                    ]
                }
            },
            "autoload": {
                "psr-4": {
                    "Filament\\Infolists\\": "src"
                }
            },
            "notification-url": "https://packagist.org/downloads/",
            "license": [
                "MIT"
            ],
            "description": "Easily add beautiful read-only infolists to any Livewire component.",
            "homepage": "https://github.com/filamentphp/filament",
            "support": {
                "issues": "https://github.com/filamentphp/filament/issues",
                "source": "https://github.com/filamentphp/filament"
            },
            "time": "2025-06-23T10:46:53+00:00"
        },
        {
            "name": "filament/notifications",
            "version": "v3.3.34",
            "source": {
                "type": "git",
                "url": "https://github.com/filamentphp/notifications.git",
                "reference": "adc118c7fc34a423f3c01d6936ad0316f489949c"
            },
            "dist": {
                "type": "zip",
                "url": "https://api.github.com/repos/filamentphp/notifications/zipball/adc118c7fc34a423f3c01d6936ad0316f489949c",
                "reference": "adc118c7fc34a423f3c01d6936ad0316f489949c",
                "shasum": ""
            },
            "require": {
                "filament/actions": "self.version",
                "filament/support": "self.version",
                "illuminate/contracts": "^10.45|^11.0|^12.0",
                "illuminate/filesystem": "^10.45|^11.0|^12.0",
                "illuminate/notifications": "^10.45|^11.0|^12.0",
                "illuminate/support": "^10.45|^11.0|^12.0",
                "php": "^8.1",
                "spatie/laravel-package-tools": "^1.9"
            },
            "type": "library",
            "extra": {
                "laravel": {
                    "providers": [
                        "Filament\\Notifications\\NotificationsServiceProvider"
                    ]
                }
            },
            "autoload": {
                "files": [
                    "src/Testing/Autoload.php"
                ],
                "psr-4": {
                    "Filament\\Notifications\\": "src"
                }
            },
            "notification-url": "https://packagist.org/downloads/",
            "license": [
                "MIT"
            ],
            "description": "Easily add beautiful notifications to any Livewire app.",
            "homepage": "https://github.com/filamentphp/filament",
            "support": {
                "issues": "https://github.com/filamentphp/filament/issues",
                "source": "https://github.com/filamentphp/filament"
            },
            "time": "2025-07-08T20:42:18+00:00"
        },
        {
            "name": "filament/support",
            "version": "v3.3.34",
            "source": {
                "type": "git",
                "url": "https://github.com/filamentphp/support.git",
                "reference": "89d8e729025c195a06f2e510af4517fc9a8fd07f"
            },
            "dist": {
                "type": "zip",
                "url": "https://api.github.com/repos/filamentphp/support/zipball/89d8e729025c195a06f2e510af4517fc9a8fd07f",
                "reference": "89d8e729025c195a06f2e510af4517fc9a8fd07f",
                "shasum": ""
            },
            "require": {
                "blade-ui-kit/blade-heroicons": "^2.5",
                "doctrine/dbal": "^3.2|^4.0",
                "ext-intl": "*",
                "illuminate/contracts": "^10.45|^11.0|^12.0",
                "illuminate/support": "^10.45|^11.0|^12.0",
                "illuminate/view": "^10.45|^11.0|^12.0",
                "kirschbaum-development/eloquent-power-joins": "^3.0|^4.0",
                "livewire/livewire": "^3.5",
                "php": "^8.1",
                "ryangjchandler/blade-capture-directive": "^0.2|^0.3|^1.0",
                "spatie/color": "^1.5",
                "spatie/invade": "^1.0|^2.0",
                "spatie/laravel-package-tools": "^1.9",
                "symfony/console": "^6.0|^7.0",
                "symfony/html-sanitizer": "^6.1|^7.0"
            },
            "type": "library",
            "extra": {
                "laravel": {
                    "providers": [
                        "Filament\\Support\\SupportServiceProvider"
                    ]
                }
            },
            "autoload": {
                "files": [
                    "src/helpers.php"
                ],
                "psr-4": {
                    "Filament\\Support\\": "src"
                }
            },
            "notification-url": "https://packagist.org/downloads/",
            "license": [
                "MIT"
            ],
            "description": "Core helper methods and foundation code for all Filament packages.",
            "homepage": "https://github.com/filamentphp/filament",
            "support": {
                "issues": "https://github.com/filamentphp/filament/issues",
                "source": "https://github.com/filamentphp/filament"
            },
            "time": "2025-07-28T09:02:43+00:00"
        },
        {
            "name": "filament/tables",
            "version": "v3.3.34",
            "source": {
                "type": "git",
                "url": "https://github.com/filamentphp/tables.git",
                "reference": "22bc439ec6f2b5fd5703ef499381d7beb0a6b369"
            },
            "dist": {
                "type": "zip",
                "url": "https://api.github.com/repos/filamentphp/tables/zipball/22bc439ec6f2b5fd5703ef499381d7beb0a6b369",
                "reference": "22bc439ec6f2b5fd5703ef499381d7beb0a6b369",
                "shasum": ""
            },
            "require": {
                "filament/actions": "self.version",
                "filament/forms": "self.version",
                "filament/support": "self.version",
                "illuminate/console": "^10.45|^11.0|^12.0",
                "illuminate/contracts": "^10.45|^11.0|^12.0",
                "illuminate/database": "^10.45|^11.0|^12.0",
                "illuminate/filesystem": "^10.45|^11.0|^12.0",
                "illuminate/support": "^10.45|^11.0|^12.0",
                "illuminate/view": "^10.45|^11.0|^12.0",
                "php": "^8.1",
                "spatie/laravel-package-tools": "^1.9"
            },
            "type": "library",
            "extra": {
                "laravel": {
                    "providers": [
                        "Filament\\Tables\\TablesServiceProvider"
                    ]
                }
            },
            "autoload": {
                "psr-4": {
                    "Filament\\Tables\\": "src"
                }
            },
            "notification-url": "https://packagist.org/downloads/",
            "license": [
                "MIT"
            ],
            "description": "Easily add beautiful tables to any Livewire component.",
            "homepage": "https://github.com/filamentphp/filament",
            "support": {
                "issues": "https://github.com/filamentphp/filament/issues",
                "source": "https://github.com/filamentphp/filament"
            },
            "time": "2025-07-28T09:02:34+00:00"
        },
        {
            "name": "filament/widgets",
            "version": "v3.3.34",
            "source": {
                "type": "git",
                "url": "https://github.com/filamentphp/widgets.git",
                "reference": "5b956f884aaef479f6091463cb829e7c9f2afc2c"
            },
            "dist": {
                "type": "zip",
                "url": "https://api.github.com/repos/filamentphp/widgets/zipball/5b956f884aaef479f6091463cb829e7c9f2afc2c",
                "reference": "5b956f884aaef479f6091463cb829e7c9f2afc2c",
                "shasum": ""
            },
            "require": {
                "filament/support": "self.version",
                "php": "^8.1",
                "spatie/laravel-package-tools": "^1.9"
            },
            "type": "library",
            "extra": {
                "laravel": {
                    "providers": [
                        "Filament\\Widgets\\WidgetsServiceProvider"
                    ]
                }
            },
            "autoload": {
                "psr-4": {
                    "Filament\\Widgets\\": "src"
                }
            },
            "notification-url": "https://packagist.org/downloads/",
            "license": [
                "MIT"
            ],
            "description": "Easily add beautiful dashboard widgets to any Livewire component.",
            "homepage": "https://github.com/filamentphp/filament",
            "support": {
                "issues": "https://github.com/filamentphp/filament/issues",
                "source": "https://github.com/filamentphp/filament"
            },
            "time": "2025-06-12T15:11:14+00:00"
        },
        {
            "name": "fruitcake/php-cors",
            "version": "v1.3.0",
            "source": {
                "type": "git",
                "url": "https://github.com/fruitcake/php-cors.git",
                "reference": "3d158f36e7875e2f040f37bc0573956240a5a38b"
            },
            "dist": {
                "type": "zip",
                "url": "https://api.github.com/repos/fruitcake/php-cors/zipball/3d158f36e7875e2f040f37bc0573956240a5a38b",
                "reference": "3d158f36e7875e2f040f37bc0573956240a5a38b",
                "shasum": ""
            },
            "require": {
                "php": "^7.4|^8.0",
                "symfony/http-foundation": "^4.4|^5.4|^6|^7"
            },
            "require-dev": {
                "phpstan/phpstan": "^1.4",
                "phpunit/phpunit": "^9",
                "squizlabs/php_codesniffer": "^3.5"
            },
            "type": "library",
            "extra": {
                "branch-alias": {
                    "dev-master": "1.2-dev"
                }
            },
            "autoload": {
                "psr-4": {
                    "Fruitcake\\Cors\\": "src/"
                }
            },
            "notification-url": "https://packagist.org/downloads/",
            "license": [
                "MIT"
            ],
            "authors": [
                {
                    "name": "Fruitcake",
                    "homepage": "https://fruitcake.nl"
                },
                {
                    "name": "Barryvdh",
                    "email": "barryvdh@gmail.com"
                }
            ],
            "description": "Cross-origin resource sharing library for the Symfony HttpFoundation",
            "homepage": "https://github.com/fruitcake/php-cors",
            "keywords": [
                "cors",
                "laravel",
                "symfony"
            ],
            "support": {
                "issues": "https://github.com/fruitcake/php-cors/issues",
                "source": "https://github.com/fruitcake/php-cors/tree/v1.3.0"
            },
            "funding": [
                {
                    "url": "https://fruitcake.nl",
                    "type": "custom"
                },
                {
                    "url": "https://github.com/barryvdh",
                    "type": "github"
                }
            ],
            "time": "2023-10-12T05:21:21+00:00"
        },
        {
            "name": "graham-campbell/result-type",
            "version": "v1.1.3",
            "source": {
                "type": "git",
                "url": "https://github.com/GrahamCampbell/Result-Type.git",
                "reference": "3ba905c11371512af9d9bdd27d99b782216b6945"
            },
            "dist": {
                "type": "zip",
                "url": "https://api.github.com/repos/GrahamCampbell/Result-Type/zipball/3ba905c11371512af9d9bdd27d99b782216b6945",
                "reference": "3ba905c11371512af9d9bdd27d99b782216b6945",
                "shasum": ""
            },
            "require": {
                "php": "^7.2.5 || ^8.0",
                "phpoption/phpoption": "^1.9.3"
            },
            "require-dev": {
                "phpunit/phpunit": "^8.5.39 || ^9.6.20 || ^10.5.28"
            },
            "type": "library",
            "autoload": {
                "psr-4": {
                    "GrahamCampbell\\ResultType\\": "src/"
                }
            },
            "notification-url": "https://packagist.org/downloads/",
            "license": [
                "MIT"
            ],
            "authors": [
                {
                    "name": "Graham Campbell",
                    "email": "hello@gjcampbell.co.uk",
                    "homepage": "https://github.com/GrahamCampbell"
                }
            ],
            "description": "An Implementation Of The Result Type",
            "keywords": [
                "Graham Campbell",
                "GrahamCampbell",
                "Result Type",
                "Result-Type",
                "result"
            ],
            "support": {
                "issues": "https://github.com/GrahamCampbell/Result-Type/issues",
                "source": "https://github.com/GrahamCampbell/Result-Type/tree/v1.1.3"
            },
            "funding": [
                {
                    "url": "https://github.com/GrahamCampbell",
                    "type": "github"
                },
                {
                    "url": "https://tidelift.com/funding/github/packagist/graham-campbell/result-type",
                    "type": "tidelift"
                }
            ],
            "time": "2024-07-20T21:45:45+00:00"
        },
        {
            "name": "guzzlehttp/guzzle",
            "version": "7.9.3",
            "source": {
                "type": "git",
                "url": "https://github.com/guzzle/guzzle.git",
                "reference": "7b2f29fe81dc4da0ca0ea7d42107a0845946ea77"
            },
            "dist": {
                "type": "zip",
                "url": "https://api.github.com/repos/guzzle/guzzle/zipball/7b2f29fe81dc4da0ca0ea7d42107a0845946ea77",
                "reference": "7b2f29fe81dc4da0ca0ea7d42107a0845946ea77",
                "shasum": ""
            },
            "require": {
                "ext-json": "*",
                "guzzlehttp/promises": "^1.5.3 || ^2.0.3",
                "guzzlehttp/psr7": "^2.7.0",
                "php": "^7.2.5 || ^8.0",
                "psr/http-client": "^1.0",
                "symfony/deprecation-contracts": "^2.2 || ^3.0"
            },
            "provide": {
                "psr/http-client-implementation": "1.0"
            },
            "require-dev": {
                "bamarni/composer-bin-plugin": "^1.8.2",
                "ext-curl": "*",
                "guzzle/client-integration-tests": "3.0.2",
                "php-http/message-factory": "^1.1",
                "phpunit/phpunit": "^8.5.39 || ^9.6.20",
                "psr/log": "^1.1 || ^2.0 || ^3.0"
            },
            "suggest": {
                "ext-curl": "Required for CURL handler support",
                "ext-intl": "Required for Internationalized Domain Name (IDN) support",
                "psr/log": "Required for using the Log middleware"
            },
            "type": "library",
            "extra": {
                "bamarni-bin": {
                    "bin-links": true,
                    "forward-command": false
                }
            },
            "autoload": {
                "files": [
                    "src/functions_include.php"
                ],
                "psr-4": {
                    "GuzzleHttp\\": "src/"
                }
            },
            "notification-url": "https://packagist.org/downloads/",
            "license": [
                "MIT"
            ],
            "authors": [
                {
                    "name": "Graham Campbell",
                    "email": "hello@gjcampbell.co.uk",
                    "homepage": "https://github.com/GrahamCampbell"
                },
                {
                    "name": "Michael Dowling",
                    "email": "mtdowling@gmail.com",
                    "homepage": "https://github.com/mtdowling"
                },
                {
                    "name": "Jeremy Lindblom",
                    "email": "jeremeamia@gmail.com",
                    "homepage": "https://github.com/jeremeamia"
                },
                {
                    "name": "George Mponos",
                    "email": "gmponos@gmail.com",
                    "homepage": "https://github.com/gmponos"
                },
                {
                    "name": "Tobias Nyholm",
                    "email": "tobias.nyholm@gmail.com",
                    "homepage": "https://github.com/Nyholm"
                },
                {
                    "name": "Márk Sági-Kazár",
                    "email": "mark.sagikazar@gmail.com",
                    "homepage": "https://github.com/sagikazarmark"
                },
                {
                    "name": "Tobias Schultze",
                    "email": "webmaster@tubo-world.de",
                    "homepage": "https://github.com/Tobion"
                }
            ],
            "description": "Guzzle is a PHP HTTP client library",
            "keywords": [
                "client",
                "curl",
                "framework",
                "http",
                "http client",
                "psr-18",
                "psr-7",
                "rest",
                "web service"
            ],
            "support": {
                "issues": "https://github.com/guzzle/guzzle/issues",
                "source": "https://github.com/guzzle/guzzle/tree/7.9.3"
            },
            "funding": [
                {
                    "url": "https://github.com/GrahamCampbell",
                    "type": "github"
                },
                {
                    "url": "https://github.com/Nyholm",
                    "type": "github"
                },
                {
                    "url": "https://tidelift.com/funding/github/packagist/guzzlehttp/guzzle",
                    "type": "tidelift"
                }
            ],
            "time": "2025-03-27T13:37:11+00:00"
        },
        {
            "name": "guzzlehttp/promises",
            "version": "2.2.0",
            "source": {
                "type": "git",
                "url": "https://github.com/guzzle/promises.git",
                "reference": "7c69f28996b0a6920945dd20b3857e499d9ca96c"
            },
            "dist": {
                "type": "zip",
                "url": "https://api.github.com/repos/guzzle/promises/zipball/7c69f28996b0a6920945dd20b3857e499d9ca96c",
                "reference": "7c69f28996b0a6920945dd20b3857e499d9ca96c",
                "shasum": ""
            },
            "require": {
                "php": "^7.2.5 || ^8.0"
            },
            "require-dev": {
                "bamarni/composer-bin-plugin": "^1.8.2",
                "phpunit/phpunit": "^8.5.39 || ^9.6.20"
            },
            "type": "library",
            "extra": {
                "bamarni-bin": {
                    "bin-links": true,
                    "forward-command": false
                }
            },
            "autoload": {
                "psr-4": {
                    "GuzzleHttp\\Promise\\": "src/"
                }
            },
            "notification-url": "https://packagist.org/downloads/",
            "license": [
                "MIT"
            ],
            "authors": [
                {
                    "name": "Graham Campbell",
                    "email": "hello@gjcampbell.co.uk",
                    "homepage": "https://github.com/GrahamCampbell"
                },
                {
                    "name": "Michael Dowling",
                    "email": "mtdowling@gmail.com",
                    "homepage": "https://github.com/mtdowling"
                },
                {
                    "name": "Tobias Nyholm",
                    "email": "tobias.nyholm@gmail.com",
                    "homepage": "https://github.com/Nyholm"
                },
                {
                    "name": "Tobias Schultze",
                    "email": "webmaster@tubo-world.de",
                    "homepage": "https://github.com/Tobion"
                }
            ],
            "description": "Guzzle promises library",
            "keywords": [
                "promise"
            ],
            "support": {
                "issues": "https://github.com/guzzle/promises/issues",
                "source": "https://github.com/guzzle/promises/tree/2.2.0"
            },
            "funding": [
                {
                    "url": "https://github.com/GrahamCampbell",
                    "type": "github"
                },
                {
                    "url": "https://github.com/Nyholm",
                    "type": "github"
                },
                {
                    "url": "https://tidelift.com/funding/github/packagist/guzzlehttp/promises",
                    "type": "tidelift"
                }
            ],
            "time": "2025-03-27T13:27:01+00:00"
        },
        {
            "name": "guzzlehttp/psr7",
            "version": "2.7.1",
            "source": {
                "type": "git",
                "url": "https://github.com/guzzle/psr7.git",
                "reference": "c2270caaabe631b3b44c85f99e5a04bbb8060d16"
            },
            "dist": {
                "type": "zip",
                "url": "https://api.github.com/repos/guzzle/psr7/zipball/c2270caaabe631b3b44c85f99e5a04bbb8060d16",
                "reference": "c2270caaabe631b3b44c85f99e5a04bbb8060d16",
                "shasum": ""
            },
            "require": {
                "php": "^7.2.5 || ^8.0",
                "psr/http-factory": "^1.0",
                "psr/http-message": "^1.1 || ^2.0",
                "ralouphie/getallheaders": "^3.0"
            },
            "provide": {
                "psr/http-factory-implementation": "1.0",
                "psr/http-message-implementation": "1.0"
            },
            "require-dev": {
                "bamarni/composer-bin-plugin": "^1.8.2",
                "http-interop/http-factory-tests": "0.9.0",
                "phpunit/phpunit": "^8.5.39 || ^9.6.20"
            },
            "suggest": {
                "laminas/laminas-httphandlerrunner": "Emit PSR-7 responses"
            },
            "type": "library",
            "extra": {
                "bamarni-bin": {
                    "bin-links": true,
                    "forward-command": false
                }
            },
            "autoload": {
                "psr-4": {
                    "GuzzleHttp\\Psr7\\": "src/"
                }
            },
            "notification-url": "https://packagist.org/downloads/",
            "license": [
                "MIT"
            ],
            "authors": [
                {
                    "name": "Graham Campbell",
                    "email": "hello@gjcampbell.co.uk",
                    "homepage": "https://github.com/GrahamCampbell"
                },
                {
                    "name": "Michael Dowling",
                    "email": "mtdowling@gmail.com",
                    "homepage": "https://github.com/mtdowling"
                },
                {
                    "name": "George Mponos",
                    "email": "gmponos@gmail.com",
                    "homepage": "https://github.com/gmponos"
                },
                {
                    "name": "Tobias Nyholm",
                    "email": "tobias.nyholm@gmail.com",
                    "homepage": "https://github.com/Nyholm"
                },
                {
                    "name": "Márk Sági-Kazár",
                    "email": "mark.sagikazar@gmail.com",
                    "homepage": "https://github.com/sagikazarmark"
                },
                {
                    "name": "Tobias Schultze",
                    "email": "webmaster@tubo-world.de",
                    "homepage": "https://github.com/Tobion"
                },
                {
                    "name": "Márk Sági-Kazár",
                    "email": "mark.sagikazar@gmail.com",
                    "homepage": "https://sagikazarmark.hu"
                }
            ],
            "description": "PSR-7 message implementation that also provides common utility methods",
            "keywords": [
                "http",
                "message",
                "psr-7",
                "request",
                "response",
                "stream",
                "uri",
                "url"
            ],
            "support": {
                "issues": "https://github.com/guzzle/psr7/issues",
                "source": "https://github.com/guzzle/psr7/tree/2.7.1"
            },
            "funding": [
                {
                    "url": "https://github.com/GrahamCampbell",
                    "type": "github"
                },
                {
                    "url": "https://github.com/Nyholm",
                    "type": "github"
                },
                {
                    "url": "https://tidelift.com/funding/github/packagist/guzzlehttp/psr7",
                    "type": "tidelift"
                }
            ],
            "time": "2025-03-27T12:30:47+00:00"
        },
        {
            "name": "guzzlehttp/uri-template",
            "version": "v1.0.4",
            "source": {
                "type": "git",
                "url": "https://github.com/guzzle/uri-template.git",
                "reference": "30e286560c137526eccd4ce21b2de477ab0676d2"
            },
            "dist": {
                "type": "zip",
                "url": "https://api.github.com/repos/guzzle/uri-template/zipball/30e286560c137526eccd4ce21b2de477ab0676d2",
                "reference": "30e286560c137526eccd4ce21b2de477ab0676d2",
                "shasum": ""
            },
            "require": {
                "php": "^7.2.5 || ^8.0",
                "symfony/polyfill-php80": "^1.24"
            },
            "require-dev": {
                "bamarni/composer-bin-plugin": "^1.8.2",
                "phpunit/phpunit": "^8.5.36 || ^9.6.15",
                "uri-template/tests": "1.0.0"
            },
            "type": "library",
            "extra": {
                "bamarni-bin": {
                    "bin-links": true,
                    "forward-command": false
                }
            },
            "autoload": {
                "psr-4": {
                    "GuzzleHttp\\UriTemplate\\": "src"
                }
            },
            "notification-url": "https://packagist.org/downloads/",
            "license": [
                "MIT"
            ],
            "authors": [
                {
                    "name": "Graham Campbell",
                    "email": "hello@gjcampbell.co.uk",
                    "homepage": "https://github.com/GrahamCampbell"
                },
                {
                    "name": "Michael Dowling",
                    "email": "mtdowling@gmail.com",
                    "homepage": "https://github.com/mtdowling"
                },
                {
                    "name": "George Mponos",
                    "email": "gmponos@gmail.com",
                    "homepage": "https://github.com/gmponos"
                },
                {
                    "name": "Tobias Nyholm",
                    "email": "tobias.nyholm@gmail.com",
                    "homepage": "https://github.com/Nyholm"
                }
            ],
            "description": "A polyfill class for uri_template of PHP",
            "keywords": [
                "guzzlehttp",
                "uri-template"
            ],
            "support": {
                "issues": "https://github.com/guzzle/uri-template/issues",
                "source": "https://github.com/guzzle/uri-template/tree/v1.0.4"
            },
            "funding": [
                {
                    "url": "https://github.com/GrahamCampbell",
                    "type": "github"
                },
                {
                    "url": "https://github.com/Nyholm",
                    "type": "github"
                },
                {
                    "url": "https://tidelift.com/funding/github/packagist/guzzlehttp/uri-template",
                    "type": "tidelift"
                }
            ],
            "time": "2025-02-03T10:55:03+00:00"
        },
        {
            "name": "kirschbaum-development/eloquent-power-joins",
            "version": "4.2.6",
            "source": {
                "type": "git",
                "url": "https://github.com/kirschbaum-development/eloquent-power-joins.git",
                "reference": "72cff1e838bb3f826dc09a5566219ad7fa56237f"
            },
            "dist": {
                "type": "zip",
                "url": "https://api.github.com/repos/kirschbaum-development/eloquent-power-joins/zipball/72cff1e838bb3f826dc09a5566219ad7fa56237f",
                "reference": "72cff1e838bb3f826dc09a5566219ad7fa56237f",
                "shasum": ""
            },
            "require": {
                "illuminate/database": "^11.42|^12.0",
                "illuminate/support": "^11.42|^12.0",
                "php": "^8.2"
            },
            "require-dev": {
                "friendsofphp/php-cs-fixer": "dev-master",
                "laravel/legacy-factories": "^1.0@dev",
                "orchestra/testbench": "^9.0|^10.0",
                "phpunit/phpunit": "^10.0|^11.0"
            },
            "type": "library",
            "extra": {
                "laravel": {
                    "providers": [
                        "Kirschbaum\\PowerJoins\\PowerJoinsServiceProvider"
                    ]
                }
            },
            "autoload": {
                "psr-4": {
                    "Kirschbaum\\PowerJoins\\": "src"
                }
            },
            "notification-url": "https://packagist.org/downloads/",
            "license": [
                "MIT"
            ],
            "authors": [
                {
                    "name": "Luis Dalmolin",
                    "email": "luis.nh@gmail.com",
                    "role": "Developer"
                }
            ],
            "description": "The Laravel magic applied to joins.",
            "homepage": "https://github.com/kirschbaum-development/eloquent-power-joins",
            "keywords": [
                "eloquent",
                "join",
                "laravel",
                "mysql"
            ],
            "support": {
                "issues": "https://github.com/kirschbaum-development/eloquent-power-joins/issues",
                "source": "https://github.com/kirschbaum-development/eloquent-power-joins/tree/4.2.6"
            },
            "time": "2025-07-10T16:55:34+00:00"
        },
        {
            "name": "laravel/framework",
            "version": "v12.21.0",
            "source": {
                "type": "git",
                "url": "https://github.com/laravel/framework.git",
                "reference": "ac8c4e73bf1b5387b709f7736d41427e6af1c93b"
            },
            "dist": {
                "type": "zip",
                "url": "https://api.github.com/repos/laravel/framework/zipball/ac8c4e73bf1b5387b709f7736d41427e6af1c93b",
                "reference": "ac8c4e73bf1b5387b709f7736d41427e6af1c93b",
                "shasum": ""
            },
            "require": {
                "brick/math": "^0.11|^0.12|^0.13",
                "composer-runtime-api": "^2.2",
                "doctrine/inflector": "^2.0.5",
                "dragonmantank/cron-expression": "^3.4",
                "egulias/email-validator": "^3.2.1|^4.0",
                "ext-ctype": "*",
                "ext-filter": "*",
                "ext-hash": "*",
                "ext-mbstring": "*",
                "ext-openssl": "*",
                "ext-session": "*",
                "ext-tokenizer": "*",
                "fruitcake/php-cors": "^1.3",
                "guzzlehttp/guzzle": "^7.8.2",
                "guzzlehttp/uri-template": "^1.0",
                "laravel/prompts": "^0.3.0",
                "laravel/serializable-closure": "^1.3|^2.0",
                "league/commonmark": "^2.7",
                "league/flysystem": "^3.25.1",
                "league/flysystem-local": "^3.25.1",
                "league/uri": "^7.5.1",
                "monolog/monolog": "^3.0",
                "nesbot/carbon": "^3.8.4",
                "nunomaduro/termwind": "^2.0",
                "php": "^8.2",
                "psr/container": "^1.1.1|^2.0.1",
                "psr/log": "^1.0|^2.0|^3.0",
                "psr/simple-cache": "^1.0|^2.0|^3.0",
                "ramsey/uuid": "^4.7",
                "symfony/console": "^7.2.0",
                "symfony/error-handler": "^7.2.0",
                "symfony/finder": "^7.2.0",
                "symfony/http-foundation": "^7.2.0",
                "symfony/http-kernel": "^7.2.0",
                "symfony/mailer": "^7.2.0",
                "symfony/mime": "^7.2.0",
                "symfony/polyfill-php83": "^1.31",
                "symfony/process": "^7.2.0",
                "symfony/routing": "^7.2.0",
                "symfony/uid": "^7.2.0",
                "symfony/var-dumper": "^7.2.0",
                "tijsverkoyen/css-to-inline-styles": "^2.2.5",
                "vlucas/phpdotenv": "^5.6.1",
                "voku/portable-ascii": "^2.0.2"
            },
            "conflict": {
                "tightenco/collect": "<5.5.33"
            },
            "provide": {
                "psr/container-implementation": "1.1|2.0",
                "psr/log-implementation": "1.0|2.0|3.0",
                "psr/simple-cache-implementation": "1.0|2.0|3.0"
            },
            "replace": {
                "illuminate/auth": "self.version",
                "illuminate/broadcasting": "self.version",
                "illuminate/bus": "self.version",
                "illuminate/cache": "self.version",
                "illuminate/collections": "self.version",
                "illuminate/concurrency": "self.version",
                "illuminate/conditionable": "self.version",
                "illuminate/config": "self.version",
                "illuminate/console": "self.version",
                "illuminate/container": "self.version",
                "illuminate/contracts": "self.version",
                "illuminate/cookie": "self.version",
                "illuminate/database": "self.version",
                "illuminate/encryption": "self.version",
                "illuminate/events": "self.version",
                "illuminate/filesystem": "self.version",
                "illuminate/hashing": "self.version",
                "illuminate/http": "self.version",
                "illuminate/log": "self.version",
                "illuminate/macroable": "self.version",
                "illuminate/mail": "self.version",
                "illuminate/notifications": "self.version",
                "illuminate/pagination": "self.version",
                "illuminate/pipeline": "self.version",
                "illuminate/process": "self.version",
                "illuminate/queue": "self.version",
                "illuminate/redis": "self.version",
                "illuminate/routing": "self.version",
                "illuminate/session": "self.version",
                "illuminate/support": "self.version",
                "illuminate/testing": "self.version",
                "illuminate/translation": "self.version",
                "illuminate/validation": "self.version",
                "illuminate/view": "self.version",
                "spatie/once": "*"
            },
            "require-dev": {
                "ably/ably-php": "^1.0",
                "aws/aws-sdk-php": "^3.322.9",
                "ext-gmp": "*",
                "fakerphp/faker": "^1.24",
                "guzzlehttp/promises": "^2.0.3",
                "guzzlehttp/psr7": "^2.4",
                "laravel/pint": "^1.18",
                "league/flysystem-aws-s3-v3": "^3.25.1",
                "league/flysystem-ftp": "^3.25.1",
                "league/flysystem-path-prefixing": "^3.25.1",
                "league/flysystem-read-only": "^3.25.1",
                "league/flysystem-sftp-v3": "^3.25.1",
                "mockery/mockery": "^1.6.10",
                "orchestra/testbench-core": "^10.0.0",
                "pda/pheanstalk": "^5.0.6|^7.0.0",
                "php-http/discovery": "^1.15",
                "phpstan/phpstan": "^2.0",
                "phpunit/phpunit": "^10.5.35|^11.5.3|^12.0.1",
                "predis/predis": "^2.3|^3.0",
                "resend/resend-php": "^0.10.0",
                "symfony/cache": "^7.2.0",
                "symfony/http-client": "^7.2.0",
                "symfony/psr-http-message-bridge": "^7.2.0",
                "symfony/translation": "^7.2.0"
            },
            "suggest": {
                "ably/ably-php": "Required to use the Ably broadcast driver (^1.0).",
                "aws/aws-sdk-php": "Required to use the SQS queue driver, DynamoDb failed job storage, and SES mail driver (^3.322.9).",
                "brianium/paratest": "Required to run tests in parallel (^7.0|^8.0).",
                "ext-apcu": "Required to use the APC cache driver.",
                "ext-fileinfo": "Required to use the Filesystem class.",
                "ext-ftp": "Required to use the Flysystem FTP driver.",
                "ext-gd": "Required to use Illuminate\\Http\\Testing\\FileFactory::image().",
                "ext-memcached": "Required to use the memcache cache driver.",
                "ext-pcntl": "Required to use all features of the queue worker and console signal trapping.",
                "ext-pdo": "Required to use all database features.",
                "ext-posix": "Required to use all features of the queue worker.",
                "ext-redis": "Required to use the Redis cache and queue drivers (^4.0|^5.0|^6.0).",
                "fakerphp/faker": "Required to use the eloquent factory builder (^1.9.1).",
                "filp/whoops": "Required for friendly error pages in development (^2.14.3).",
                "laravel/tinker": "Required to use the tinker console command (^2.0).",
                "league/flysystem-aws-s3-v3": "Required to use the Flysystem S3 driver (^3.25.1).",
                "league/flysystem-ftp": "Required to use the Flysystem FTP driver (^3.25.1).",
                "league/flysystem-path-prefixing": "Required to use the scoped driver (^3.25.1).",
                "league/flysystem-read-only": "Required to use read-only disks (^3.25.1)",
                "league/flysystem-sftp-v3": "Required to use the Flysystem SFTP driver (^3.25.1).",
                "mockery/mockery": "Required to use mocking (^1.6).",
                "pda/pheanstalk": "Required to use the beanstalk queue driver (^5.0).",
                "php-http/discovery": "Required to use PSR-7 bridging features (^1.15).",
                "phpunit/phpunit": "Required to use assertions and run tests (^10.5.35|^11.5.3|^12.0.1).",
                "predis/predis": "Required to use the predis connector (^2.3|^3.0).",
                "psr/http-message": "Required to allow Storage::put to accept a StreamInterface (^1.0).",
                "pusher/pusher-php-server": "Required to use the Pusher broadcast driver (^6.0|^7.0).",
                "resend/resend-php": "Required to enable support for the Resend mail transport (^0.10.0).",
                "symfony/cache": "Required to PSR-6 cache bridge (^7.2).",
                "symfony/filesystem": "Required to enable support for relative symbolic links (^7.2).",
                "symfony/http-client": "Required to enable support for the Symfony API mail transports (^7.2).",
                "symfony/mailgun-mailer": "Required to enable support for the Mailgun mail transport (^7.2).",
                "symfony/postmark-mailer": "Required to enable support for the Postmark mail transport (^7.2).",
                "symfony/psr-http-message-bridge": "Required to use PSR-7 bridging features (^7.2)."
            },
            "type": "library",
            "extra": {
                "branch-alias": {
                    "dev-master": "12.x-dev"
                }
            },
            "autoload": {
                "files": [
                    "src/Illuminate/Collections/functions.php",
                    "src/Illuminate/Collections/helpers.php",
                    "src/Illuminate/Events/functions.php",
                    "src/Illuminate/Filesystem/functions.php",
                    "src/Illuminate/Foundation/helpers.php",
                    "src/Illuminate/Log/functions.php",
                    "src/Illuminate/Support/functions.php",
                    "src/Illuminate/Support/helpers.php"
                ],
                "psr-4": {
                    "Illuminate\\": "src/Illuminate/",
                    "Illuminate\\Support\\": [
                        "src/Illuminate/Macroable/",
                        "src/Illuminate/Collections/",
                        "src/Illuminate/Conditionable/"
                    ]
                }
            },
            "notification-url": "https://packagist.org/downloads/",
            "license": [
                "MIT"
            ],
            "authors": [
                {
                    "name": "Taylor Otwell",
                    "email": "taylor@laravel.com"
                }
            ],
            "description": "The Laravel Framework.",
            "homepage": "https://laravel.com",
            "keywords": [
                "framework",
                "laravel"
            ],
            "support": {
                "issues": "https://github.com/laravel/framework/issues",
                "source": "https://github.com/laravel/framework"
            },
            "time": "2025-07-22T15:41:55+00:00"
        },
        {
            "name": "laravel/prompts",
            "version": "v0.3.6",
            "source": {
                "type": "git",
                "url": "https://github.com/laravel/prompts.git",
                "reference": "86a8b692e8661d0fb308cec64f3d176821323077"
            },
            "dist": {
                "type": "zip",
                "url": "https://api.github.com/repos/laravel/prompts/zipball/86a8b692e8661d0fb308cec64f3d176821323077",
                "reference": "86a8b692e8661d0fb308cec64f3d176821323077",
                "shasum": ""
            },
            "require": {
                "composer-runtime-api": "^2.2",
                "ext-mbstring": "*",
                "php": "^8.1",
                "symfony/console": "^6.2|^7.0"
            },
            "conflict": {
                "illuminate/console": ">=10.17.0 <10.25.0",
                "laravel/framework": ">=10.17.0 <10.25.0"
            },
            "require-dev": {
                "illuminate/collections": "^10.0|^11.0|^12.0",
                "mockery/mockery": "^1.5",
                "pestphp/pest": "^2.3|^3.4",
                "phpstan/phpstan": "^1.11",
                "phpstan/phpstan-mockery": "^1.1"
            },
            "suggest": {
                "ext-pcntl": "Required for the spinner to be animated."
            },
            "type": "library",
            "extra": {
                "branch-alias": {
                    "dev-main": "0.3.x-dev"
                }
            },
            "autoload": {
                "files": [
                    "src/helpers.php"
                ],
                "psr-4": {
                    "Laravel\\Prompts\\": "src/"
                }
            },
            "notification-url": "https://packagist.org/downloads/",
            "license": [
                "MIT"
            ],
            "description": "Add beautiful and user-friendly forms to your command-line applications.",
            "support": {
                "issues": "https://github.com/laravel/prompts/issues",
                "source": "https://github.com/laravel/prompts/tree/v0.3.6"
            },
            "time": "2025-07-07T14:17:42+00:00"
        },
        {
            "name": "laravel/sanctum",
            "version": "v4.2.0",
            "source": {
                "type": "git",
                "url": "https://github.com/laravel/sanctum.git",
                "reference": "fd6df4f79f48a72992e8d29a9c0ee25422a0d677"
            },
            "dist": {
                "type": "zip",
                "url": "https://api.github.com/repos/laravel/sanctum/zipball/fd6df4f79f48a72992e8d29a9c0ee25422a0d677",
                "reference": "fd6df4f79f48a72992e8d29a9c0ee25422a0d677",
                "shasum": ""
            },
            "require": {
                "ext-json": "*",
                "illuminate/console": "^11.0|^12.0",
                "illuminate/contracts": "^11.0|^12.0",
                "illuminate/database": "^11.0|^12.0",
                "illuminate/support": "^11.0|^12.0",
                "php": "^8.2",
                "symfony/console": "^7.0"
            },
            "require-dev": {
                "mockery/mockery": "^1.6",
                "orchestra/testbench": "^9.0|^10.0",
                "phpstan/phpstan": "^1.10",
                "phpunit/phpunit": "^11.3"
            },
            "type": "library",
            "extra": {
                "laravel": {
                    "providers": [
                        "Laravel\\Sanctum\\SanctumServiceProvider"
                    ]
                }
            },
            "autoload": {
                "psr-4": {
                    "Laravel\\Sanctum\\": "src/"
                }
            },
            "notification-url": "https://packagist.org/downloads/",
            "license": [
                "MIT"
            ],
            "authors": [
                {
                    "name": "Taylor Otwell",
                    "email": "taylor@laravel.com"
                }
            ],
            "description": "Laravel Sanctum provides a featherweight authentication system for SPAs and simple APIs.",
            "keywords": [
                "auth",
                "laravel",
                "sanctum"
            ],
            "support": {
                "issues": "https://github.com/laravel/sanctum/issues",
                "source": "https://github.com/laravel/sanctum"
            },
            "time": "2025-07-09T19:45:24+00:00"
        },
        {
            "name": "laravel/serializable-closure",
            "version": "v2.0.4",
            "source": {
                "type": "git",
                "url": "https://github.com/laravel/serializable-closure.git",
                "reference": "b352cf0534aa1ae6b4d825d1e762e35d43f8a841"
            },
            "dist": {
                "type": "zip",
                "url": "https://api.github.com/repos/laravel/serializable-closure/zipball/b352cf0534aa1ae6b4d825d1e762e35d43f8a841",
                "reference": "b352cf0534aa1ae6b4d825d1e762e35d43f8a841",
                "shasum": ""
            },
            "require": {
                "php": "^8.1"
            },
            "require-dev": {
                "illuminate/support": "^10.0|^11.0|^12.0",
                "nesbot/carbon": "^2.67|^3.0",
                "pestphp/pest": "^2.36|^3.0",
                "phpstan/phpstan": "^2.0",
                "symfony/var-dumper": "^6.2.0|^7.0.0"
            },
            "type": "library",
            "extra": {
                "branch-alias": {
                    "dev-master": "2.x-dev"
                }
            },
            "autoload": {
                "psr-4": {
                    "Laravel\\SerializableClosure\\": "src/"
                }
            },
            "notification-url": "https://packagist.org/downloads/",
            "license": [
                "MIT"
            ],
            "authors": [
                {
                    "name": "Taylor Otwell",
                    "email": "taylor@laravel.com"
                },
                {
                    "name": "Nuno Maduro",
                    "email": "nuno@laravel.com"
                }
            ],
            "description": "Laravel Serializable Closure provides an easy and secure way to serialize closures in PHP.",
            "keywords": [
                "closure",
                "laravel",
                "serializable"
            ],
            "support": {
                "issues": "https://github.com/laravel/serializable-closure/issues",
                "source": "https://github.com/laravel/serializable-closure"
            },
            "time": "2025-03-19T13:51:03+00:00"
        },
        {
            "name": "laravel/tinker",
            "version": "v2.10.1",
            "source": {
                "type": "git",
                "url": "https://github.com/laravel/tinker.git",
                "reference": "22177cc71807d38f2810c6204d8f7183d88a57d3"
            },
            "dist": {
                "type": "zip",
                "url": "https://api.github.com/repos/laravel/tinker/zipball/22177cc71807d38f2810c6204d8f7183d88a57d3",
                "reference": "22177cc71807d38f2810c6204d8f7183d88a57d3",
                "shasum": ""
            },
            "require": {
                "illuminate/console": "^6.0|^7.0|^8.0|^9.0|^10.0|^11.0|^12.0",
                "illuminate/contracts": "^6.0|^7.0|^8.0|^9.0|^10.0|^11.0|^12.0",
                "illuminate/support": "^6.0|^7.0|^8.0|^9.0|^10.0|^11.0|^12.0",
                "php": "^7.2.5|^8.0",
                "psy/psysh": "^0.11.1|^0.12.0",
                "symfony/var-dumper": "^4.3.4|^5.0|^6.0|^7.0"
            },
            "require-dev": {
                "mockery/mockery": "~1.3.3|^1.4.2",
                "phpstan/phpstan": "^1.10",
                "phpunit/phpunit": "^8.5.8|^9.3.3|^10.0"
            },
            "suggest": {
                "illuminate/database": "The Illuminate Database package (^6.0|^7.0|^8.0|^9.0|^10.0|^11.0|^12.0)."
            },
            "type": "library",
            "extra": {
                "laravel": {
                    "providers": [
                        "Laravel\\Tinker\\TinkerServiceProvider"
                    ]
                }
            },
            "autoload": {
                "psr-4": {
                    "Laravel\\Tinker\\": "src/"
                }
            },
            "notification-url": "https://packagist.org/downloads/",
            "license": [
                "MIT"
            ],
            "authors": [
                {
                    "name": "Taylor Otwell",
                    "email": "taylor@laravel.com"
                }
            ],
            "description": "Powerful REPL for the Laravel framework.",
            "keywords": [
                "REPL",
                "Tinker",
                "laravel",
                "psysh"
            ],
            "support": {
                "issues": "https://github.com/laravel/tinker/issues",
                "source": "https://github.com/laravel/tinker/tree/v2.10.1"
            },
            "time": "2025-01-27T14:24:01+00:00"
        },
        {
            "name": "league/commonmark",
            "version": "2.7.1",
            "source": {
                "type": "git",
                "url": "https://github.com/thephpleague/commonmark.git",
                "reference": "10732241927d3971d28e7ea7b5712721fa2296ca"
            },
            "dist": {
                "type": "zip",
                "url": "https://api.github.com/repos/thephpleague/commonmark/zipball/10732241927d3971d28e7ea7b5712721fa2296ca",
                "reference": "10732241927d3971d28e7ea7b5712721fa2296ca",
                "shasum": ""
            },
            "require": {
                "ext-mbstring": "*",
                "league/config": "^1.1.1",
                "php": "^7.4 || ^8.0",
                "psr/event-dispatcher": "^1.0",
                "symfony/deprecation-contracts": "^2.1 || ^3.0",
                "symfony/polyfill-php80": "^1.16"
            },
            "require-dev": {
                "cebe/markdown": "^1.0",
                "commonmark/cmark": "0.31.1",
                "commonmark/commonmark.js": "0.31.1",
                "composer/package-versions-deprecated": "^1.8",
                "embed/embed": "^4.4",
                "erusev/parsedown": "^1.0",
                "ext-json": "*",
                "github/gfm": "0.29.0",
                "michelf/php-markdown": "^1.4 || ^2.0",
                "nyholm/psr7": "^1.5",
                "phpstan/phpstan": "^1.8.2",
                "phpunit/phpunit": "^9.5.21 || ^10.5.9 || ^11.0.0",
                "scrutinizer/ocular": "^1.8.1",
                "symfony/finder": "^5.3 | ^6.0 | ^7.0",
                "symfony/process": "^5.4 | ^6.0 | ^7.0",
                "symfony/yaml": "^2.3 | ^3.0 | ^4.0 | ^5.0 | ^6.0 | ^7.0",
                "unleashedtech/php-coding-standard": "^3.1.1",
                "vimeo/psalm": "^4.24.0 || ^5.0.0 || ^6.0.0"
            },
            "suggest": {
                "symfony/yaml": "v2.3+ required if using the Front Matter extension"
            },
            "type": "library",
            "extra": {
                "branch-alias": {
                    "dev-main": "2.8-dev"
                }
            },
            "autoload": {
                "psr-4": {
                    "League\\CommonMark\\": "src"
                }
            },
            "notification-url": "https://packagist.org/downloads/",
            "license": [
                "BSD-3-Clause"
            ],
            "authors": [
                {
                    "name": "Colin O'Dell",
                    "email": "colinodell@gmail.com",
                    "homepage": "https://www.colinodell.com",
                    "role": "Lead Developer"
                }
            ],
            "description": "Highly-extensible PHP Markdown parser which fully supports the CommonMark spec and GitHub-Flavored Markdown (GFM)",
            "homepage": "https://commonmark.thephpleague.com",
            "keywords": [
                "commonmark",
                "flavored",
                "gfm",
                "github",
                "github-flavored",
                "markdown",
                "md",
                "parser"
            ],
            "support": {
                "docs": "https://commonmark.thephpleague.com/",
                "forum": "https://github.com/thephpleague/commonmark/discussions",
                "issues": "https://github.com/thephpleague/commonmark/issues",
                "rss": "https://github.com/thephpleague/commonmark/releases.atom",
                "source": "https://github.com/thephpleague/commonmark"
            },
            "funding": [
                {
                    "url": "https://www.colinodell.com/sponsor",
                    "type": "custom"
                },
                {
                    "url": "https://www.paypal.me/colinpodell/10.00",
                    "type": "custom"
                },
                {
                    "url": "https://github.com/colinodell",
                    "type": "github"
                },
                {
                    "url": "https://tidelift.com/funding/github/packagist/league/commonmark",
                    "type": "tidelift"
                }
            ],
            "time": "2025-07-20T12:47:49+00:00"
        },
        {
            "name": "league/config",
            "version": "v1.2.0",
            "source": {
                "type": "git",
                "url": "https://github.com/thephpleague/config.git",
                "reference": "754b3604fb2984c71f4af4a9cbe7b57f346ec1f3"
            },
            "dist": {
                "type": "zip",
                "url": "https://api.github.com/repos/thephpleague/config/zipball/754b3604fb2984c71f4af4a9cbe7b57f346ec1f3",
                "reference": "754b3604fb2984c71f4af4a9cbe7b57f346ec1f3",
                "shasum": ""
            },
            "require": {
                "dflydev/dot-access-data": "^3.0.1",
                "nette/schema": "^1.2",
                "php": "^7.4 || ^8.0"
            },
            "require-dev": {
                "phpstan/phpstan": "^1.8.2",
                "phpunit/phpunit": "^9.5.5",
                "scrutinizer/ocular": "^1.8.1",
                "unleashedtech/php-coding-standard": "^3.1",
                "vimeo/psalm": "^4.7.3"
            },
            "type": "library",
            "extra": {
                "branch-alias": {
                    "dev-main": "1.2-dev"
                }
            },
            "autoload": {
                "psr-4": {
                    "League\\Config\\": "src"
                }
            },
            "notification-url": "https://packagist.org/downloads/",
            "license": [
                "BSD-3-Clause"
            ],
            "authors": [
                {
                    "name": "Colin O'Dell",
                    "email": "colinodell@gmail.com",
                    "homepage": "https://www.colinodell.com",
                    "role": "Lead Developer"
                }
            ],
            "description": "Define configuration arrays with strict schemas and access values with dot notation",
            "homepage": "https://config.thephpleague.com",
            "keywords": [
                "array",
                "config",
                "configuration",
                "dot",
                "dot-access",
                "nested",
                "schema"
            ],
            "support": {
                "docs": "https://config.thephpleague.com/",
                "issues": "https://github.com/thephpleague/config/issues",
                "rss": "https://github.com/thephpleague/config/releases.atom",
                "source": "https://github.com/thephpleague/config"
            },
            "funding": [
                {
                    "url": "https://www.colinodell.com/sponsor",
                    "type": "custom"
                },
                {
                    "url": "https://www.paypal.me/colinpodell/10.00",
                    "type": "custom"
                },
                {
                    "url": "https://github.com/colinodell",
                    "type": "github"
                }
            ],
            "time": "2022-12-11T20:36:23+00:00"
        },
        {
            "name": "league/csv",
            "version": "9.24.1",
            "source": {
                "type": "git",
                "url": "https://github.com/thephpleague/csv.git",
                "reference": "e0221a3f16aa2a823047d59fab5809d552e29bc8"
            },
            "dist": {
                "type": "zip",
                "url": "https://api.github.com/repos/thephpleague/csv/zipball/e0221a3f16aa2a823047d59fab5809d552e29bc8",
                "reference": "e0221a3f16aa2a823047d59fab5809d552e29bc8",
                "shasum": ""
            },
            "require": {
                "ext-filter": "*",
                "php": "^8.1.2"
            },
            "require-dev": {
                "ext-dom": "*",
                "ext-xdebug": "*",
                "friendsofphp/php-cs-fixer": "^3.75.0",
                "phpbench/phpbench": "^1.4.1",
                "phpstan/phpstan": "^1.12.27",
                "phpstan/phpstan-deprecation-rules": "^1.2.1",
                "phpstan/phpstan-phpunit": "^1.4.2",
                "phpstan/phpstan-strict-rules": "^1.6.2",
                "phpunit/phpunit": "^10.5.16 || ^11.5.22",
                "symfony/var-dumper": "^6.4.8 || ^7.3.0"
            },
            "suggest": {
                "ext-dom": "Required to use the XMLConverter and the HTMLConverter classes",
                "ext-iconv": "Needed to ease transcoding CSV using iconv stream filters",
                "ext-mbstring": "Needed to ease transcoding CSV using mb stream filters",
                "ext-mysqli": "Requiered to use the package with the MySQLi extension",
                "ext-pdo": "Required to use the package with the PDO extension",
                "ext-pgsql": "Requiered to use the package with the PgSQL extension",
                "ext-sqlite3": "Required to use the package with the SQLite3 extension"
            },
            "type": "library",
            "extra": {
                "branch-alias": {
                    "dev-master": "9.x-dev"
                }
            },
            "autoload": {
                "files": [
                    "src/functions_include.php"
                ],
                "psr-4": {
                    "League\\Csv\\": "src"
                }
            },
            "notification-url": "https://packagist.org/downloads/",
            "license": [
                "MIT"
            ],
            "authors": [
                {
                    "name": "Ignace Nyamagana Butera",
                    "email": "nyamsprod@gmail.com",
                    "homepage": "https://github.com/nyamsprod/",
                    "role": "Developer"
                }
            ],
            "description": "CSV data manipulation made easy in PHP",
            "homepage": "https://csv.thephpleague.com",
            "keywords": [
                "convert",
                "csv",
                "export",
                "filter",
                "import",
                "read",
                "transform",
                "write"
            ],
            "support": {
                "docs": "https://csv.thephpleague.com",
                "issues": "https://github.com/thephpleague/csv/issues",
                "rss": "https://github.com/thephpleague/csv/releases.atom",
                "source": "https://github.com/thephpleague/csv"
            },
            "funding": [
                {
                    "url": "https://github.com/sponsors/nyamsprod",
                    "type": "github"
                }
            ],
            "time": "2025-06-25T14:53:51+00:00"
        },
        {
            "name": "league/flysystem",
            "version": "3.30.0",
            "source": {
                "type": "git",
                "url": "https://github.com/thephpleague/flysystem.git",
                "reference": "2203e3151755d874bb2943649dae1eb8533ac93e"
            },
            "dist": {
                "type": "zip",
                "url": "https://api.github.com/repos/thephpleague/flysystem/zipball/2203e3151755d874bb2943649dae1eb8533ac93e",
                "reference": "2203e3151755d874bb2943649dae1eb8533ac93e",
                "shasum": ""
            },
            "require": {
                "league/flysystem-local": "^3.0.0",
                "league/mime-type-detection": "^1.0.0",
                "php": "^8.0.2"
            },
            "conflict": {
                "async-aws/core": "<1.19.0",
                "async-aws/s3": "<1.14.0",
                "aws/aws-sdk-php": "3.209.31 || 3.210.0",
                "guzzlehttp/guzzle": "<7.0",
                "guzzlehttp/ringphp": "<1.1.1",
                "phpseclib/phpseclib": "3.0.15",
                "symfony/http-client": "<5.2"
            },
            "require-dev": {
                "async-aws/s3": "^1.5 || ^2.0",
                "async-aws/simple-s3": "^1.1 || ^2.0",
                "aws/aws-sdk-php": "^3.295.10",
                "composer/semver": "^3.0",
                "ext-fileinfo": "*",
                "ext-ftp": "*",
                "ext-mongodb": "^1.3|^2",
                "ext-zip": "*",
                "friendsofphp/php-cs-fixer": "^3.5",
                "google/cloud-storage": "^1.23",
                "guzzlehttp/psr7": "^2.6",
                "microsoft/azure-storage-blob": "^1.1",
                "mongodb/mongodb": "^1.2|^2",
                "phpseclib/phpseclib": "^3.0.36",
                "phpstan/phpstan": "^1.10",
                "phpunit/phpunit": "^9.5.11|^10.0",
                "sabre/dav": "^4.6.0"
            },
            "type": "library",
            "autoload": {
                "psr-4": {
                    "League\\Flysystem\\": "src"
                }
            },
            "notification-url": "https://packagist.org/downloads/",
            "license": [
                "MIT"
            ],
            "authors": [
                {
                    "name": "Frank de Jonge",
                    "email": "info@frankdejonge.nl"
                }
            ],
            "description": "File storage abstraction for PHP",
            "keywords": [
                "WebDAV",
                "aws",
                "cloud",
                "file",
                "files",
                "filesystem",
                "filesystems",
                "ftp",
                "s3",
                "sftp",
                "storage"
            ],
            "support": {
                "issues": "https://github.com/thephpleague/flysystem/issues",
                "source": "https://github.com/thephpleague/flysystem/tree/3.30.0"
            },
            "time": "2025-06-25T13:29:59+00:00"
        },
        {
            "name": "league/flysystem-local",
            "version": "3.30.0",
            "source": {
                "type": "git",
                "url": "https://github.com/thephpleague/flysystem-local.git",
                "reference": "6691915f77c7fb69adfb87dcd550052dc184ee10"
            },
            "dist": {
                "type": "zip",
                "url": "https://api.github.com/repos/thephpleague/flysystem-local/zipball/6691915f77c7fb69adfb87dcd550052dc184ee10",
                "reference": "6691915f77c7fb69adfb87dcd550052dc184ee10",
                "shasum": ""
            },
            "require": {
                "ext-fileinfo": "*",
                "league/flysystem": "^3.0.0",
                "league/mime-type-detection": "^1.0.0",
                "php": "^8.0.2"
            },
            "type": "library",
            "autoload": {
                "psr-4": {
                    "League\\Flysystem\\Local\\": ""
                }
            },
            "notification-url": "https://packagist.org/downloads/",
            "license": [
                "MIT"
            ],
            "authors": [
                {
                    "name": "Frank de Jonge",
                    "email": "info@frankdejonge.nl"
                }
            ],
            "description": "Local filesystem adapter for Flysystem.",
            "keywords": [
                "Flysystem",
                "file",
                "files",
                "filesystem",
                "local"
            ],
            "support": {
                "source": "https://github.com/thephpleague/flysystem-local/tree/3.30.0"
            },
            "time": "2025-05-21T10:34:19+00:00"
        },
        {
            "name": "league/mime-type-detection",
            "version": "1.16.0",
            "source": {
                "type": "git",
                "url": "https://github.com/thephpleague/mime-type-detection.git",
                "reference": "2d6702ff215bf922936ccc1ad31007edc76451b9"
            },
            "dist": {
                "type": "zip",
                "url": "https://api.github.com/repos/thephpleague/mime-type-detection/zipball/2d6702ff215bf922936ccc1ad31007edc76451b9",
                "reference": "2d6702ff215bf922936ccc1ad31007edc76451b9",
                "shasum": ""
            },
            "require": {
                "ext-fileinfo": "*",
                "php": "^7.4 || ^8.0"
            },
            "require-dev": {
                "friendsofphp/php-cs-fixer": "^3.2",
                "phpstan/phpstan": "^0.12.68",
                "phpunit/phpunit": "^8.5.8 || ^9.3 || ^10.0"
            },
            "type": "library",
            "autoload": {
                "psr-4": {
                    "League\\MimeTypeDetection\\": "src"
                }
            },
            "notification-url": "https://packagist.org/downloads/",
            "license": [
                "MIT"
            ],
            "authors": [
                {
                    "name": "Frank de Jonge",
                    "email": "info@frankdejonge.nl"
                }
            ],
            "description": "Mime-type detection for Flysystem",
            "support": {
                "issues": "https://github.com/thephpleague/mime-type-detection/issues",
                "source": "https://github.com/thephpleague/mime-type-detection/tree/1.16.0"
            },
            "funding": [
                {
                    "url": "https://github.com/frankdejonge",
                    "type": "github"
                },
                {
                    "url": "https://tidelift.com/funding/github/packagist/league/flysystem",
                    "type": "tidelift"
                }
            ],
            "time": "2024-09-21T08:32:55+00:00"
        },
        {
            "name": "league/uri",
            "version": "7.5.1",
            "source": {
                "type": "git",
                "url": "https://github.com/thephpleague/uri.git",
                "reference": "81fb5145d2644324614cc532b28efd0215bda430"
            },
            "dist": {
                "type": "zip",
                "url": "https://api.github.com/repos/thephpleague/uri/zipball/81fb5145d2644324614cc532b28efd0215bda430",
                "reference": "81fb5145d2644324614cc532b28efd0215bda430",
                "shasum": ""
            },
            "require": {
                "league/uri-interfaces": "^7.5",
                "php": "^8.1"
            },
            "conflict": {
                "league/uri-schemes": "^1.0"
            },
            "suggest": {
                "ext-bcmath": "to improve IPV4 host parsing",
                "ext-fileinfo": "to create Data URI from file contennts",
                "ext-gmp": "to improve IPV4 host parsing",
                "ext-intl": "to handle IDN host with the best performance",
                "jeremykendall/php-domain-parser": "to resolve Public Suffix and Top Level Domain",
                "league/uri-components": "Needed to easily manipulate URI objects components",
                "php-64bit": "to improve IPV4 host parsing",
                "symfony/polyfill-intl-idn": "to handle IDN host via the Symfony polyfill if ext-intl is not present"
            },
            "type": "library",
            "extra": {
                "branch-alias": {
                    "dev-master": "7.x-dev"
                }
            },
            "autoload": {
                "psr-4": {
                    "League\\Uri\\": ""
                }
            },
            "notification-url": "https://packagist.org/downloads/",
            "license": [
                "MIT"
            ],
            "authors": [
                {
                    "name": "Ignace Nyamagana Butera",
                    "email": "nyamsprod@gmail.com",
                    "homepage": "https://nyamsprod.com"
                }
            ],
            "description": "URI manipulation library",
            "homepage": "https://uri.thephpleague.com",
            "keywords": [
                "data-uri",
                "file-uri",
                "ftp",
                "hostname",
                "http",
                "https",
                "middleware",
                "parse_str",
                "parse_url",
                "psr-7",
                "query-string",
                "querystring",
                "rfc3986",
                "rfc3987",
                "rfc6570",
                "uri",
                "uri-template",
                "url",
                "ws"
            ],
            "support": {
                "docs": "https://uri.thephpleague.com",
                "forum": "https://thephpleague.slack.com",
                "issues": "https://github.com/thephpleague/uri-src/issues",
                "source": "https://github.com/thephpleague/uri/tree/7.5.1"
            },
            "funding": [
                {
                    "url": "https://github.com/sponsors/nyamsprod",
                    "type": "github"
                }
            ],
            "time": "2024-12-08T08:40:02+00:00"
        },
        {
            "name": "league/uri-interfaces",
            "version": "7.5.0",
            "source": {
                "type": "git",
                "url": "https://github.com/thephpleague/uri-interfaces.git",
                "reference": "08cfc6c4f3d811584fb09c37e2849e6a7f9b0742"
            },
            "dist": {
                "type": "zip",
                "url": "https://api.github.com/repos/thephpleague/uri-interfaces/zipball/08cfc6c4f3d811584fb09c37e2849e6a7f9b0742",
                "reference": "08cfc6c4f3d811584fb09c37e2849e6a7f9b0742",
                "shasum": ""
            },
            "require": {
                "ext-filter": "*",
                "php": "^8.1",
                "psr/http-factory": "^1",
                "psr/http-message": "^1.1 || ^2.0"
            },
            "suggest": {
                "ext-bcmath": "to improve IPV4 host parsing",
                "ext-gmp": "to improve IPV4 host parsing",
                "ext-intl": "to handle IDN host with the best performance",
                "php-64bit": "to improve IPV4 host parsing",
                "symfony/polyfill-intl-idn": "to handle IDN host via the Symfony polyfill if ext-intl is not present"
            },
            "type": "library",
            "extra": {
                "branch-alias": {
                    "dev-master": "7.x-dev"
                }
            },
            "autoload": {
                "psr-4": {
                    "League\\Uri\\": ""
                }
            },
            "notification-url": "https://packagist.org/downloads/",
            "license": [
                "MIT"
            ],
            "authors": [
                {
                    "name": "Ignace Nyamagana Butera",
                    "email": "nyamsprod@gmail.com",
                    "homepage": "https://nyamsprod.com"
                }
            ],
            "description": "Common interfaces and classes for URI representation and interaction",
            "homepage": "https://uri.thephpleague.com",
            "keywords": [
                "data-uri",
                "file-uri",
                "ftp",
                "hostname",
                "http",
                "https",
                "parse_str",
                "parse_url",
                "psr-7",
                "query-string",
                "querystring",
                "rfc3986",
                "rfc3987",
                "rfc6570",
                "uri",
                "url",
                "ws"
            ],
            "support": {
                "docs": "https://uri.thephpleague.com",
                "forum": "https://thephpleague.slack.com",
                "issues": "https://github.com/thephpleague/uri-src/issues",
                "source": "https://github.com/thephpleague/uri-interfaces/tree/7.5.0"
            },
            "funding": [
                {
                    "url": "https://github.com/sponsors/nyamsprod",
                    "type": "github"
                }
            ],
            "time": "2024-12-08T08:18:47+00:00"
        },
        {
            "name": "livewire/livewire",
            "version": "v3.6.4",
            "source": {
                "type": "git",
                "url": "https://github.com/livewire/livewire.git",
                "reference": "ef04be759da41b14d2d129e670533180a44987dc"
            },
            "dist": {
                "type": "zip",
                "url": "https://api.github.com/repos/livewire/livewire/zipball/ef04be759da41b14d2d129e670533180a44987dc",
                "reference": "ef04be759da41b14d2d129e670533180a44987dc",
                "shasum": ""
            },
            "require": {
                "illuminate/database": "^10.0|^11.0|^12.0",
                "illuminate/routing": "^10.0|^11.0|^12.0",
                "illuminate/support": "^10.0|^11.0|^12.0",
                "illuminate/validation": "^10.0|^11.0|^12.0",
                "laravel/prompts": "^0.1.24|^0.2|^0.3",
                "league/mime-type-detection": "^1.9",
                "php": "^8.1",
                "symfony/console": "^6.0|^7.0",
                "symfony/http-kernel": "^6.2|^7.0"
            },
            "require-dev": {
                "calebporzio/sushi": "^2.1",
                "laravel/framework": "^10.15.0|^11.0|^12.0",
                "mockery/mockery": "^1.3.1",
                "orchestra/testbench": "^8.21.0|^9.0|^10.0",
                "orchestra/testbench-dusk": "^8.24|^9.1|^10.0",
                "phpunit/phpunit": "^10.4|^11.5",
                "psy/psysh": "^0.11.22|^0.12"
            },
            "type": "library",
            "extra": {
                "laravel": {
                    "aliases": {
                        "Livewire": "Livewire\\Livewire"
                    },
                    "providers": [
                        "Livewire\\LivewireServiceProvider"
                    ]
                }
            },
            "autoload": {
                "files": [
                    "src/helpers.php"
                ],
                "psr-4": {
                    "Livewire\\": "src/"
                }
            },
            "notification-url": "https://packagist.org/downloads/",
            "license": [
                "MIT"
            ],
            "authors": [
                {
                    "name": "Caleb Porzio",
                    "email": "calebporzio@gmail.com"
                }
            ],
            "description": "A front-end framework for Laravel.",
            "support": {
                "issues": "https://github.com/livewire/livewire/issues",
                "source": "https://github.com/livewire/livewire/tree/v3.6.4"
            },
            "funding": [
                {
                    "url": "https://github.com/livewire",
                    "type": "github"
                }
            ],
            "time": "2025-07-17T05:12:15+00:00"
        },
        {
            "name": "maatwebsite/excel",
            "version": "3.1.65",
            "source": {
                "type": "git",
                "url": "https://github.com/SpartnerNL/Laravel-Excel.git",
                "reference": "4ef746726f9515784846e4d02f3c0f8f3eae0f29"
            },
            "dist": {
                "type": "zip",
                "url": "https://api.github.com/repos/SpartnerNL/Laravel-Excel/zipball/4ef746726f9515784846e4d02f3c0f8f3eae0f29",
                "reference": "4ef746726f9515784846e4d02f3c0f8f3eae0f29",
                "shasum": ""
            },
            "require": {
                "composer/semver": "^3.3",
                "ext-json": "*",
                "illuminate/support": "5.8.*||^6.0||^7.0||^8.0||^9.0||^10.0||^11.0||^12.0",
                "php": "^7.0||^8.0",
                "phpoffice/phpspreadsheet": "^1.29.12",
                "psr/simple-cache": "^1.0||^2.0||^3.0"
            },
            "require-dev": {
                "laravel/scout": "^7.0||^8.0||^9.0||^10.0",
                "orchestra/testbench": "^6.0||^7.0||^8.0||^9.0||^10.0",
                "predis/predis": "^1.1"
            },
            "type": "library",
            "extra": {
                "laravel": {
                    "aliases": {
                        "Excel": "Maatwebsite\\Excel\\Facades\\Excel"
                    },
                    "providers": [
                        "Maatwebsite\\Excel\\ExcelServiceProvider"
                    ]
                }
            },
            "autoload": {
                "psr-4": {
                    "Maatwebsite\\Excel\\": "src/"
                }
            },
            "notification-url": "https://packagist.org/downloads/",
            "license": [
                "MIT"
            ],
            "authors": [
                {
                    "name": "Patrick Brouwers",
                    "email": "patrick@spartner.nl"
                }
            ],
            "description": "Supercharged Excel exports and imports in Laravel",
            "keywords": [
                "PHPExcel",
                "batch",
                "csv",
                "excel",
                "export",
                "import",
                "laravel",
                "php",
                "phpspreadsheet"
            ],
            "support": {
                "issues": "https://github.com/SpartnerNL/Laravel-Excel/issues",
                "source": "https://github.com/SpartnerNL/Laravel-Excel/tree/3.1.65"
            },
            "funding": [
                {
                    "url": "https://laravel-excel.com/commercial-support",
                    "type": "custom"
                },
                {
                    "url": "https://github.com/patrickbrouwers",
                    "type": "github"
                }
            ],
            "time": "2025-07-29T15:30:55+00:00"
        },
        {
            "name": "maennchen/zipstream-php",
            "version": "3.2.0",
            "source": {
                "type": "git",
                "url": "https://github.com/maennchen/ZipStream-PHP.git",
                "reference": "9712d8fa4cdf9240380b01eb4be55ad8dcf71416"
            },
            "dist": {
                "type": "zip",
                "url": "https://api.github.com/repos/maennchen/ZipStream-PHP/zipball/9712d8fa4cdf9240380b01eb4be55ad8dcf71416",
                "reference": "9712d8fa4cdf9240380b01eb4be55ad8dcf71416",
                "shasum": ""
            },
            "require": {
                "ext-mbstring": "*",
                "ext-zlib": "*",
                "php-64bit": "^8.3"
            },
            "require-dev": {
                "brianium/paratest": "^7.7",
                "ext-zip": "*",
                "friendsofphp/php-cs-fixer": "^3.16",
                "guzzlehttp/guzzle": "^7.5",
                "mikey179/vfsstream": "^1.6",
                "php-coveralls/php-coveralls": "^2.5",
                "phpunit/phpunit": "^12.0",
                "vimeo/psalm": "^6.0"
            },
            "suggest": {
                "guzzlehttp/psr7": "^2.4",
                "psr/http-message": "^2.0"
            },
            "type": "library",
            "autoload": {
                "psr-4": {
                    "ZipStream\\": "src/"
                }
            },
            "notification-url": "https://packagist.org/downloads/",
            "license": [
                "MIT"
            ],
            "authors": [
                {
                    "name": "Paul Duncan",
                    "email": "pabs@pablotron.org"
                },
                {
                    "name": "Jonatan Männchen",
                    "email": "jonatan@maennchen.ch"
                },
                {
                    "name": "Jesse Donat",
                    "email": "donatj@gmail.com"
                },
                {
                    "name": "András Kolesár",
                    "email": "kolesar@kolesar.hu"
                }
            ],
            "description": "ZipStream is a library for dynamically streaming dynamic zip files from PHP without writing to the disk at all on the server.",
            "keywords": [
                "stream",
                "zip"
            ],
            "support": {
                "issues": "https://github.com/maennchen/ZipStream-PHP/issues",
                "source": "https://github.com/maennchen/ZipStream-PHP/tree/3.2.0"
            },
            "funding": [
                {
                    "url": "https://github.com/maennchen",
                    "type": "github"
                }
            ],
            "time": "2025-07-17T11:15:13+00:00"
        },
        {
            "name": "markbaker/complex",
            "version": "3.0.2",
            "source": {
                "type": "git",
                "url": "https://github.com/MarkBaker/PHPComplex.git",
                "reference": "95c56caa1cf5c766ad6d65b6344b807c1e8405b9"
            },
            "dist": {
                "type": "zip",
                "url": "https://api.github.com/repos/MarkBaker/PHPComplex/zipball/95c56caa1cf5c766ad6d65b6344b807c1e8405b9",
                "reference": "95c56caa1cf5c766ad6d65b6344b807c1e8405b9",
                "shasum": ""
            },
            "require": {
                "php": "^7.2 || ^8.0"
            },
            "require-dev": {
                "dealerdirect/phpcodesniffer-composer-installer": "dev-master",
                "phpcompatibility/php-compatibility": "^9.3",
                "phpunit/phpunit": "^7.0 || ^8.0 || ^9.0",
                "squizlabs/php_codesniffer": "^3.7"
            },
            "type": "library",
            "autoload": {
                "psr-4": {
                    "Complex\\": "classes/src/"
                }
            },
            "notification-url": "https://packagist.org/downloads/",
            "license": [
                "MIT"
            ],
            "authors": [
                {
                    "name": "Mark Baker",
                    "email": "mark@lange.demon.co.uk"
                }
            ],
            "description": "PHP Class for working with complex numbers",
            "homepage": "https://github.com/MarkBaker/PHPComplex",
            "keywords": [
                "complex",
                "mathematics"
            ],
            "support": {
                "issues": "https://github.com/MarkBaker/PHPComplex/issues",
                "source": "https://github.com/MarkBaker/PHPComplex/tree/3.0.2"
            },
            "time": "2022-12-06T16:21:08+00:00"
        },
        {
            "name": "markbaker/matrix",
            "version": "3.0.1",
            "source": {
                "type": "git",
                "url": "https://github.com/MarkBaker/PHPMatrix.git",
                "reference": "728434227fe21be27ff6d86621a1b13107a2562c"
            },
            "dist": {
                "type": "zip",
                "url": "https://api.github.com/repos/MarkBaker/PHPMatrix/zipball/728434227fe21be27ff6d86621a1b13107a2562c",
                "reference": "728434227fe21be27ff6d86621a1b13107a2562c",
                "shasum": ""
            },
            "require": {
                "php": "^7.1 || ^8.0"
            },
            "require-dev": {
                "dealerdirect/phpcodesniffer-composer-installer": "dev-master",
                "phpcompatibility/php-compatibility": "^9.3",
                "phpdocumentor/phpdocumentor": "2.*",
                "phploc/phploc": "^4.0",
                "phpmd/phpmd": "2.*",
                "phpunit/phpunit": "^7.0 || ^8.0 || ^9.0",
                "sebastian/phpcpd": "^4.0",
                "squizlabs/php_codesniffer": "^3.7"
            },
            "type": "library",
            "autoload": {
                "psr-4": {
                    "Matrix\\": "classes/src/"
                }
            },
            "notification-url": "https://packagist.org/downloads/",
            "license": [
                "MIT"
            ],
            "authors": [
                {
                    "name": "Mark Baker",
                    "email": "mark@demon-angel.eu"
                }
            ],
            "description": "PHP Class for working with matrices",
            "homepage": "https://github.com/MarkBaker/PHPMatrix",
            "keywords": [
                "mathematics",
                "matrix",
                "vector"
            ],
            "support": {
                "issues": "https://github.com/MarkBaker/PHPMatrix/issues",
                "source": "https://github.com/MarkBaker/PHPMatrix/tree/3.0.1"
            },
            "time": "2022-12-02T22:17:43+00:00"
        },
        {
            "name": "masterminds/html5",
            "version": "2.10.0",
            "source": {
                "type": "git",
                "url": "https://github.com/Masterminds/html5-php.git",
                "reference": "fcf91eb64359852f00d921887b219479b4f21251"
            },
            "dist": {
                "type": "zip",
                "url": "https://api.github.com/repos/Masterminds/html5-php/zipball/fcf91eb64359852f00d921887b219479b4f21251",
                "reference": "fcf91eb64359852f00d921887b219479b4f21251",
                "shasum": ""
            },
            "require": {
                "ext-dom": "*",
                "php": ">=5.3.0"
            },
            "require-dev": {
                "phpunit/phpunit": "^4.8.35 || ^5.7.21 || ^6 || ^7 || ^8 || ^9"
            },
            "type": "library",
            "extra": {
                "branch-alias": {
                    "dev-master": "2.7-dev"
                }
            },
            "autoload": {
                "psr-4": {
                    "Masterminds\\": "src"
                }
            },
            "notification-url": "https://packagist.org/downloads/",
            "license": [
                "MIT"
            ],
            "authors": [
                {
                    "name": "Matt Butcher",
                    "email": "technosophos@gmail.com"
                },
                {
                    "name": "Matt Farina",
                    "email": "matt@mattfarina.com"
                },
                {
                    "name": "Asmir Mustafic",
                    "email": "goetas@gmail.com"
                }
            ],
            "description": "An HTML5 parser and serializer.",
            "homepage": "http://masterminds.github.io/html5-php",
            "keywords": [
                "HTML5",
                "dom",
                "html",
                "parser",
                "querypath",
                "serializer",
                "xml"
            ],
            "support": {
                "issues": "https://github.com/Masterminds/html5-php/issues",
                "source": "https://github.com/Masterminds/html5-php/tree/2.10.0"
            },
            "time": "2025-07-25T09:04:22+00:00"
        },
        {
            "name": "monolog/monolog",
            "version": "3.9.0",
            "source": {
                "type": "git",
                "url": "https://github.com/Seldaek/monolog.git",
                "reference": "10d85740180ecba7896c87e06a166e0c95a0e3b6"
            },
            "dist": {
                "type": "zip",
                "url": "https://api.github.com/repos/Seldaek/monolog/zipball/10d85740180ecba7896c87e06a166e0c95a0e3b6",
                "reference": "10d85740180ecba7896c87e06a166e0c95a0e3b6",
                "shasum": ""
            },
            "require": {
                "php": ">=8.1",
                "psr/log": "^2.0 || ^3.0"
            },
            "provide": {
                "psr/log-implementation": "3.0.0"
            },
            "require-dev": {
                "aws/aws-sdk-php": "^3.0",
                "doctrine/couchdb": "~1.0@dev",
                "elasticsearch/elasticsearch": "^7 || ^8",
                "ext-json": "*",
                "graylog2/gelf-php": "^1.4.2 || ^2.0",
                "guzzlehttp/guzzle": "^7.4.5",
                "guzzlehttp/psr7": "^2.2",
                "mongodb/mongodb": "^1.8",
                "php-amqplib/php-amqplib": "~2.4 || ^3",
                "php-console/php-console": "^3.1.8",
                "phpstan/phpstan": "^2",
                "phpstan/phpstan-deprecation-rules": "^2",
                "phpstan/phpstan-strict-rules": "^2",
                "phpunit/phpunit": "^10.5.17 || ^11.0.7",
                "predis/predis": "^1.1 || ^2",
                "rollbar/rollbar": "^4.0",
                "ruflin/elastica": "^7 || ^8",
                "symfony/mailer": "^5.4 || ^6",
                "symfony/mime": "^5.4 || ^6"
            },
            "suggest": {
                "aws/aws-sdk-php": "Allow sending log messages to AWS services like DynamoDB",
                "doctrine/couchdb": "Allow sending log messages to a CouchDB server",
                "elasticsearch/elasticsearch": "Allow sending log messages to an Elasticsearch server via official client",
                "ext-amqp": "Allow sending log messages to an AMQP server (1.0+ required)",
                "ext-curl": "Required to send log messages using the IFTTTHandler, the LogglyHandler, the SendGridHandler, the SlackWebhookHandler or the TelegramBotHandler",
                "ext-mbstring": "Allow to work properly with unicode symbols",
                "ext-mongodb": "Allow sending log messages to a MongoDB server (via driver)",
                "ext-openssl": "Required to send log messages using SSL",
                "ext-sockets": "Allow sending log messages to a Syslog server (via UDP driver)",
                "graylog2/gelf-php": "Allow sending log messages to a GrayLog2 server",
                "mongodb/mongodb": "Allow sending log messages to a MongoDB server (via library)",
                "php-amqplib/php-amqplib": "Allow sending log messages to an AMQP server using php-amqplib",
                "rollbar/rollbar": "Allow sending log messages to Rollbar",
                "ruflin/elastica": "Allow sending log messages to an Elastic Search server"
            },
            "type": "library",
            "extra": {
                "branch-alias": {
                    "dev-main": "3.x-dev"
                }
            },
            "autoload": {
                "psr-4": {
                    "Monolog\\": "src/Monolog"
                }
            },
            "notification-url": "https://packagist.org/downloads/",
            "license": [
                "MIT"
            ],
            "authors": [
                {
                    "name": "Jordi Boggiano",
                    "email": "j.boggiano@seld.be",
                    "homepage": "https://seld.be"
                }
            ],
            "description": "Sends your logs to files, sockets, inboxes, databases and various web services",
            "homepage": "https://github.com/Seldaek/monolog",
            "keywords": [
                "log",
                "logging",
                "psr-3"
            ],
            "support": {
                "issues": "https://github.com/Seldaek/monolog/issues",
                "source": "https://github.com/Seldaek/monolog/tree/3.9.0"
            },
            "funding": [
                {
                    "url": "https://github.com/Seldaek",
                    "type": "github"
                },
                {
                    "url": "https://tidelift.com/funding/github/packagist/monolog/monolog",
                    "type": "tidelift"
                }
            ],
            "time": "2025-03-24T10:02:05+00:00"
        },
        {
            "name": "nesbot/carbon",
            "version": "3.10.1",
            "source": {
                "type": "git",
                "url": "https://github.com/CarbonPHP/carbon.git",
                "reference": "1fd1935b2d90aef2f093c5e35f7ae1257c448d00"
            },
            "dist": {
                "type": "zip",
                "url": "https://api.github.com/repos/CarbonPHP/carbon/zipball/1fd1935b2d90aef2f093c5e35f7ae1257c448d00",
                "reference": "1fd1935b2d90aef2f093c5e35f7ae1257c448d00",
                "shasum": ""
            },
            "require": {
                "carbonphp/carbon-doctrine-types": "<100.0",
                "ext-json": "*",
                "php": "^8.1",
                "psr/clock": "^1.0",
                "symfony/clock": "^6.3.12 || ^7.0",
                "symfony/polyfill-mbstring": "^1.0",
                "symfony/translation": "^4.4.18 || ^5.2.1 || ^6.0 || ^7.0"
            },
            "provide": {
                "psr/clock-implementation": "1.0"
            },
            "require-dev": {
                "doctrine/dbal": "^3.6.3 || ^4.0",
                "doctrine/orm": "^2.15.2 || ^3.0",
                "friendsofphp/php-cs-fixer": "^3.75.0",
                "kylekatarnls/multi-tester": "^2.5.3",
                "phpmd/phpmd": "^2.15.0",
                "phpstan/extension-installer": "^1.4.3",
                "phpstan/phpstan": "^2.1.17",
                "phpunit/phpunit": "^10.5.46",
                "squizlabs/php_codesniffer": "^3.13.0"
            },
            "bin": [
                "bin/carbon"
            ],
            "type": "library",
            "extra": {
                "laravel": {
                    "providers": [
                        "Carbon\\Laravel\\ServiceProvider"
                    ]
                },
                "phpstan": {
                    "includes": [
                        "extension.neon"
                    ]
                },
                "branch-alias": {
                    "dev-2.x": "2.x-dev",
                    "dev-master": "3.x-dev"
                }
            },
            "autoload": {
                "psr-4": {
                    "Carbon\\": "src/Carbon/"
                }
            },
            "notification-url": "https://packagist.org/downloads/",
            "license": [
                "MIT"
            ],
            "authors": [
                {
                    "name": "Brian Nesbitt",
                    "email": "brian@nesbot.com",
                    "homepage": "https://markido.com"
                },
                {
                    "name": "kylekatarnls",
                    "homepage": "https://github.com/kylekatarnls"
                }
            ],
            "description": "An API extension for DateTime that supports 281 different languages.",
            "homepage": "https://carbon.nesbot.com",
            "keywords": [
                "date",
                "datetime",
                "time"
            ],
            "support": {
                "docs": "https://carbon.nesbot.com/docs",
                "issues": "https://github.com/CarbonPHP/carbon/issues",
                "source": "https://github.com/CarbonPHP/carbon"
            },
            "funding": [
                {
                    "url": "https://github.com/sponsors/kylekatarnls",
                    "type": "github"
                },
                {
                    "url": "https://opencollective.com/Carbon#sponsor",
                    "type": "opencollective"
                },
                {
                    "url": "https://tidelift.com/subscription/pkg/packagist-nesbot-carbon?utm_source=packagist-nesbot-carbon&utm_medium=referral&utm_campaign=readme",
                    "type": "tidelift"
                }
            ],
            "time": "2025-06-21T15:19:35+00:00"
        },
        {
            "name": "nette/schema",
            "version": "v1.3.2",
            "source": {
                "type": "git",
                "url": "https://github.com/nette/schema.git",
                "reference": "da801d52f0354f70a638673c4a0f04e16529431d"
            },
            "dist": {
                "type": "zip",
                "url": "https://api.github.com/repos/nette/schema/zipball/da801d52f0354f70a638673c4a0f04e16529431d",
                "reference": "da801d52f0354f70a638673c4a0f04e16529431d",
                "shasum": ""
            },
            "require": {
                "nette/utils": "^4.0",
                "php": "8.1 - 8.4"
            },
            "require-dev": {
                "nette/tester": "^2.5.2",
                "phpstan/phpstan-nette": "^1.0",
                "tracy/tracy": "^2.8"
            },
            "type": "library",
            "extra": {
                "branch-alias": {
                    "dev-master": "1.3-dev"
                }
            },
            "autoload": {
                "classmap": [
                    "src/"
                ]
            },
            "notification-url": "https://packagist.org/downloads/",
            "license": [
                "BSD-3-Clause",
                "GPL-2.0-only",
                "GPL-3.0-only"
            ],
            "authors": [
                {
                    "name": "David Grudl",
                    "homepage": "https://davidgrudl.com"
                },
                {
                    "name": "Nette Community",
                    "homepage": "https://nette.org/contributors"
                }
            ],
            "description": "📐 Nette Schema: validating data structures against a given Schema.",
            "homepage": "https://nette.org",
            "keywords": [
                "config",
                "nette"
            ],
            "support": {
                "issues": "https://github.com/nette/schema/issues",
                "source": "https://github.com/nette/schema/tree/v1.3.2"
            },
            "time": "2024-10-06T23:10:23+00:00"
        },
        {
            "name": "nette/utils",
            "version": "v4.0.7",
            "source": {
                "type": "git",
                "url": "https://github.com/nette/utils.git",
                "reference": "e67c4061eb40b9c113b218214e42cb5a0dda28f2"
            },
            "dist": {
                "type": "zip",
                "url": "https://api.github.com/repos/nette/utils/zipball/e67c4061eb40b9c113b218214e42cb5a0dda28f2",
                "reference": "e67c4061eb40b9c113b218214e42cb5a0dda28f2",
                "shasum": ""
            },
            "require": {
                "php": "8.0 - 8.4"
            },
            "conflict": {
                "nette/finder": "<3",
                "nette/schema": "<1.2.2"
            },
            "require-dev": {
                "jetbrains/phpstorm-attributes": "dev-master",
                "nette/tester": "^2.5",
                "phpstan/phpstan": "^1.0",
                "tracy/tracy": "^2.9"
            },
            "suggest": {
                "ext-gd": "to use Image",
                "ext-iconv": "to use Strings::webalize(), toAscii(), chr() and reverse()",
                "ext-intl": "to use Strings::webalize(), toAscii(), normalize() and compare()",
                "ext-json": "to use Nette\\Utils\\Json",
                "ext-mbstring": "to use Strings::lower() etc...",
                "ext-tokenizer": "to use Nette\\Utils\\Reflection::getUseStatements()"
            },
            "type": "library",
            "extra": {
                "branch-alias": {
                    "dev-master": "4.0-dev"
                }
            },
            "autoload": {
                "classmap": [
                    "src/"
                ]
            },
            "notification-url": "https://packagist.org/downloads/",
            "license": [
                "BSD-3-Clause",
                "GPL-2.0-only",
                "GPL-3.0-only"
            ],
            "authors": [
                {
                    "name": "David Grudl",
                    "homepage": "https://davidgrudl.com"
                },
                {
                    "name": "Nette Community",
                    "homepage": "https://nette.org/contributors"
                }
            ],
            "description": "🛠  Nette Utils: lightweight utilities for string & array manipulation, image handling, safe JSON encoding/decoding, validation, slug or strong password generating etc.",
            "homepage": "https://nette.org",
            "keywords": [
                "array",
                "core",
                "datetime",
                "images",
                "json",
                "nette",
                "paginator",
                "password",
                "slugify",
                "string",
                "unicode",
                "utf-8",
                "utility",
                "validation"
            ],
            "support": {
                "issues": "https://github.com/nette/utils/issues",
                "source": "https://github.com/nette/utils/tree/v4.0.7"
            },
            "time": "2025-06-03T04:55:08+00:00"
        },
        {
            "name": "nikic/php-parser",
            "version": "v5.6.0",
            "source": {
                "type": "git",
                "url": "https://github.com/nikic/PHP-Parser.git",
                "reference": "221b0d0fdf1369c71047ad1d18bb5880017bbc56"
            },
            "dist": {
                "type": "zip",
                "url": "https://api.github.com/repos/nikic/PHP-Parser/zipball/221b0d0fdf1369c71047ad1d18bb5880017bbc56",
                "reference": "221b0d0fdf1369c71047ad1d18bb5880017bbc56",
                "shasum": ""
            },
            "require": {
                "ext-ctype": "*",
                "ext-json": "*",
                "ext-tokenizer": "*",
                "php": ">=7.4"
            },
            "require-dev": {
                "ircmaxell/php-yacc": "^0.0.7",
                "phpunit/phpunit": "^9.0"
            },
            "bin": [
                "bin/php-parse"
            ],
            "type": "library",
            "extra": {
                "branch-alias": {
                    "dev-master": "5.0-dev"
                }
            },
            "autoload": {
                "psr-4": {
                    "PhpParser\\": "lib/PhpParser"
                }
            },
            "notification-url": "https://packagist.org/downloads/",
            "license": [
                "BSD-3-Clause"
            ],
            "authors": [
                {
                    "name": "Nikita Popov"
                }
            ],
            "description": "A PHP parser written in PHP",
            "keywords": [
                "parser",
                "php"
            ],
            "support": {
                "issues": "https://github.com/nikic/PHP-Parser/issues",
                "source": "https://github.com/nikic/PHP-Parser/tree/v5.6.0"
            },
            "time": "2025-07-27T20:03:57+00:00"
        },
        {
            "name": "nunomaduro/termwind",
            "version": "v2.3.1",
            "source": {
                "type": "git",
                "url": "https://github.com/nunomaduro/termwind.git",
                "reference": "dfa08f390e509967a15c22493dc0bac5733d9123"
            },
            "dist": {
                "type": "zip",
                "url": "https://api.github.com/repos/nunomaduro/termwind/zipball/dfa08f390e509967a15c22493dc0bac5733d9123",
                "reference": "dfa08f390e509967a15c22493dc0bac5733d9123",
                "shasum": ""
            },
            "require": {
                "ext-mbstring": "*",
                "php": "^8.2",
                "symfony/console": "^7.2.6"
            },
            "require-dev": {
                "illuminate/console": "^11.44.7",
                "laravel/pint": "^1.22.0",
                "mockery/mockery": "^1.6.12",
                "pestphp/pest": "^2.36.0 || ^3.8.2",
                "phpstan/phpstan": "^1.12.25",
                "phpstan/phpstan-strict-rules": "^1.6.2",
                "symfony/var-dumper": "^7.2.6",
                "thecodingmachine/phpstan-strict-rules": "^1.0.0"
            },
            "type": "library",
            "extra": {
                "laravel": {
                    "providers": [
                        "Termwind\\Laravel\\TermwindServiceProvider"
                    ]
                },
                "branch-alias": {
                    "dev-2.x": "2.x-dev"
                }
            },
            "autoload": {
                "files": [
                    "src/Functions.php"
                ],
                "psr-4": {
                    "Termwind\\": "src/"
                }
            },
            "notification-url": "https://packagist.org/downloads/",
            "license": [
                "MIT"
            ],
            "authors": [
                {
                    "name": "Nuno Maduro",
                    "email": "enunomaduro@gmail.com"
                }
            ],
            "description": "Its like Tailwind CSS, but for the console.",
            "keywords": [
                "cli",
                "console",
                "css",
                "package",
                "php",
                "style"
            ],
            "support": {
                "issues": "https://github.com/nunomaduro/termwind/issues",
                "source": "https://github.com/nunomaduro/termwind/tree/v2.3.1"
            },
            "funding": [
                {
                    "url": "https://www.paypal.com/paypalme/enunomaduro",
                    "type": "custom"
                },
                {
                    "url": "https://github.com/nunomaduro",
                    "type": "github"
                },
                {
                    "url": "https://github.com/xiCO2k",
                    "type": "github"
                }
            ],
            "time": "2025-05-08T08:14:37+00:00"
        },
        {
            "name": "openspout/openspout",
            "version": "v4.30.1",
            "source": {
                "type": "git",
                "url": "https://github.com/openspout/openspout.git",
                "reference": "4550fc0dbf01aff86d12691f8a7f6ce22d2b2edc"
            },
            "dist": {
                "type": "zip",
                "url": "https://api.github.com/repos/openspout/openspout/zipball/4550fc0dbf01aff86d12691f8a7f6ce22d2b2edc",
                "reference": "4550fc0dbf01aff86d12691f8a7f6ce22d2b2edc",
                "shasum": ""
            },
            "require": {
                "ext-dom": "*",
                "ext-fileinfo": "*",
                "ext-filter": "*",
                "ext-libxml": "*",
                "ext-xmlreader": "*",
                "ext-zip": "*",
                "php": "~8.3.0 || ~8.4.0"
            },
            "require-dev": {
                "ext-zlib": "*",
                "friendsofphp/php-cs-fixer": "^3.80.0",
                "infection/infection": "^0.30.1",
                "phpbench/phpbench": "^1.4.1",
                "phpstan/phpstan": "^2.1.17",
                "phpstan/phpstan-phpunit": "^2.0.6",
                "phpstan/phpstan-strict-rules": "^2.0.4",
                "phpunit/phpunit": "^12.2.6"
            },
            "suggest": {
                "ext-iconv": "To handle non UTF-8 CSV files (if \"php-mbstring\" is not already installed or is too limited)",
                "ext-mbstring": "To handle non UTF-8 CSV files (if \"iconv\" is not already installed)"
            },
            "type": "library",
            "extra": {
                "branch-alias": {
                    "dev-master": "3.3.x-dev"
                }
            },
            "autoload": {
                "psr-4": {
                    "OpenSpout\\": "src/"
                }
            },
            "notification-url": "https://packagist.org/downloads/",
            "license": [
                "MIT"
            ],
            "authors": [
                {
                    "name": "Adrien Loison",
                    "email": "adrien@box.com"
                }
            ],
            "description": "PHP Library to read and write spreadsheet files (CSV, XLSX and ODS), in a fast and scalable way",
            "homepage": "https://github.com/openspout/openspout",
            "keywords": [
                "OOXML",
                "csv",
                "excel",
                "memory",
                "odf",
                "ods",
                "office",
                "open",
                "php",
                "read",
                "scale",
                "spreadsheet",
                "stream",
                "write",
                "xlsx"
            ],
            "support": {
                "issues": "https://github.com/openspout/openspout/issues",
                "source": "https://github.com/openspout/openspout/tree/v4.30.1"
            },
            "funding": [
                {
                    "url": "https://paypal.me/filippotessarotto",
                    "type": "custom"
                },
                {
                    "url": "https://github.com/Slamdunk",
                    "type": "github"
                }
            ],
            "time": "2025-07-07T06:15:55+00:00"
        },
        {
            "name": "phpoffice/phpspreadsheet",
            "version": "1.29.12",
            "source": {
                "type": "git",
                "url": "https://github.com/PHPOffice/PhpSpreadsheet.git",
                "reference": "7c06eed662cce7ecab88f6f9f7626b443f5285df"
            },
            "dist": {
                "type": "zip",
                "url": "https://api.github.com/repos/PHPOffice/PhpSpreadsheet/zipball/7c06eed662cce7ecab88f6f9f7626b443f5285df",
                "reference": "7c06eed662cce7ecab88f6f9f7626b443f5285df",
                "shasum": ""
            },
            "require": {
                "composer/pcre": "^1||^2||^3",
                "ext-ctype": "*",
                "ext-dom": "*",
                "ext-fileinfo": "*",
                "ext-gd": "*",
                "ext-iconv": "*",
                "ext-libxml": "*",
                "ext-mbstring": "*",
                "ext-simplexml": "*",
                "ext-xml": "*",
                "ext-xmlreader": "*",
                "ext-xmlwriter": "*",
                "ext-zip": "*",
                "ext-zlib": "*",
                "ezyang/htmlpurifier": "^4.15",
                "maennchen/zipstream-php": "^2.1 || ^3.0",
                "markbaker/complex": "^3.0",
                "markbaker/matrix": "^3.0",
                "php": "^7.4 || ^8.0",
                "psr/http-client": "^1.0",
                "psr/http-factory": "^1.0",
                "psr/simple-cache": "^1.0 || ^2.0 || ^3.0"
            },
            "require-dev": {
                "dealerdirect/phpcodesniffer-composer-installer": "dev-main",
                "dompdf/dompdf": "^1.0 || ^2.0 || ^3.0",
                "friendsofphp/php-cs-fixer": "^3.2",
                "mitoteam/jpgraph": "^10.3",
                "mpdf/mpdf": "^8.1.1",
                "phpcompatibility/php-compatibility": "^9.3",
                "phpstan/phpstan": "^1.1",
                "phpstan/phpstan-phpunit": "^1.0",
                "phpunit/phpunit": "^8.5 || ^9.0",
                "squizlabs/php_codesniffer": "^3.7",
                "tecnickcom/tcpdf": "^6.5"
            },
            "suggest": {
                "dompdf/dompdf": "Option for rendering PDF with PDF Writer",
                "ext-intl": "PHP Internationalization Functions",
                "mitoteam/jpgraph": "Option for rendering charts, or including charts with PDF or HTML Writers",
                "mpdf/mpdf": "Option for rendering PDF with PDF Writer",
                "tecnickcom/tcpdf": "Option for rendering PDF with PDF Writer"
            },
            "type": "library",
            "autoload": {
                "psr-4": {
                    "PhpOffice\\PhpSpreadsheet\\": "src/PhpSpreadsheet"
                }
            },
            "notification-url": "https://packagist.org/downloads/",
            "license": [
                "MIT"
            ],
            "authors": [
                {
                    "name": "Maarten Balliauw",
                    "homepage": "https://blog.maartenballiauw.be"
                },
                {
                    "name": "Mark Baker",
                    "homepage": "https://markbakeruk.net"
                },
                {
                    "name": "Franck Lefevre",
                    "homepage": "https://rootslabs.net"
                },
                {
                    "name": "Erik Tilt"
                },
                {
                    "name": "Adrien Crivelli"
                }
            ],
            "description": "PHPSpreadsheet - Read, Create and Write Spreadsheet documents in PHP - Spreadsheet engine",
            "homepage": "https://github.com/PHPOffice/PhpSpreadsheet",
            "keywords": [
                "OpenXML",
                "excel",
                "gnumeric",
                "ods",
                "php",
                "spreadsheet",
                "xls",
                "xlsx"
            ],
            "support": {
                "issues": "https://github.com/PHPOffice/PhpSpreadsheet/issues",
                "source": "https://github.com/PHPOffice/PhpSpreadsheet/tree/1.29.12"
            },
            "time": "2025-07-23T04:40:30+00:00"
        },
        {
            "name": "phpoption/phpoption",
            "version": "1.9.3",
            "source": {
                "type": "git",
                "url": "https://github.com/schmittjoh/php-option.git",
                "reference": "e3fac8b24f56113f7cb96af14958c0dd16330f54"
            },
            "dist": {
                "type": "zip",
                "url": "https://api.github.com/repos/schmittjoh/php-option/zipball/e3fac8b24f56113f7cb96af14958c0dd16330f54",
                "reference": "e3fac8b24f56113f7cb96af14958c0dd16330f54",
                "shasum": ""
            },
            "require": {
                "php": "^7.2.5 || ^8.0"
            },
            "require-dev": {
                "bamarni/composer-bin-plugin": "^1.8.2",
                "phpunit/phpunit": "^8.5.39 || ^9.6.20 || ^10.5.28"
            },
            "type": "library",
            "extra": {
                "bamarni-bin": {
                    "bin-links": true,
                    "forward-command": false
                },
                "branch-alias": {
                    "dev-master": "1.9-dev"
                }
            },
            "autoload": {
                "psr-4": {
                    "PhpOption\\": "src/PhpOption/"
                }
            },
            "notification-url": "https://packagist.org/downloads/",
            "license": [
                "Apache-2.0"
            ],
            "authors": [
                {
                    "name": "Johannes M. Schmitt",
                    "email": "schmittjoh@gmail.com",
                    "homepage": "https://github.com/schmittjoh"
                },
                {
                    "name": "Graham Campbell",
                    "email": "hello@gjcampbell.co.uk",
                    "homepage": "https://github.com/GrahamCampbell"
                }
            ],
            "description": "Option Type for PHP",
            "keywords": [
                "language",
                "option",
                "php",
                "type"
            ],
            "support": {
                "issues": "https://github.com/schmittjoh/php-option/issues",
                "source": "https://github.com/schmittjoh/php-option/tree/1.9.3"
            },
            "funding": [
                {
                    "url": "https://github.com/GrahamCampbell",
                    "type": "github"
                },
                {
                    "url": "https://tidelift.com/funding/github/packagist/phpoption/phpoption",
                    "type": "tidelift"
                }
            ],
            "time": "2024-07-20T21:41:07+00:00"
        },
        {
            "name": "psr/cache",
            "version": "3.0.0",
            "source": {
                "type": "git",
                "url": "https://github.com/php-fig/cache.git",
                "reference": "aa5030cfa5405eccfdcb1083ce040c2cb8d253bf"
            },
            "dist": {
                "type": "zip",
                "url": "https://api.github.com/repos/php-fig/cache/zipball/aa5030cfa5405eccfdcb1083ce040c2cb8d253bf",
                "reference": "aa5030cfa5405eccfdcb1083ce040c2cb8d253bf",
                "shasum": ""
            },
            "require": {
                "php": ">=8.0.0"
            },
            "type": "library",
            "extra": {
                "branch-alias": {
                    "dev-master": "1.0.x-dev"
                }
            },
            "autoload": {
                "psr-4": {
                    "Psr\\Cache\\": "src/"
                }
            },
            "notification-url": "https://packagist.org/downloads/",
            "license": [
                "MIT"
            ],
            "authors": [
                {
                    "name": "PHP-FIG",
                    "homepage": "https://www.php-fig.org/"
                }
            ],
            "description": "Common interface for caching libraries",
            "keywords": [
                "cache",
                "psr",
                "psr-6"
            ],
            "support": {
                "source": "https://github.com/php-fig/cache/tree/3.0.0"
            },
            "time": "2021-02-03T23:26:27+00:00"
        },
        {
            "name": "psr/clock",
            "version": "1.0.0",
            "source": {
                "type": "git",
                "url": "https://github.com/php-fig/clock.git",
                "reference": "e41a24703d4560fd0acb709162f73b8adfc3aa0d"
            },
            "dist": {
                "type": "zip",
                "url": "https://api.github.com/repos/php-fig/clock/zipball/e41a24703d4560fd0acb709162f73b8adfc3aa0d",
                "reference": "e41a24703d4560fd0acb709162f73b8adfc3aa0d",
                "shasum": ""
            },
            "require": {
                "php": "^7.0 || ^8.0"
            },
            "type": "library",
            "autoload": {
                "psr-4": {
                    "Psr\\Clock\\": "src/"
                }
            },
            "notification-url": "https://packagist.org/downloads/",
            "license": [
                "MIT"
            ],
            "authors": [
                {
                    "name": "PHP-FIG",
                    "homepage": "https://www.php-fig.org/"
                }
            ],
            "description": "Common interface for reading the clock.",
            "homepage": "https://github.com/php-fig/clock",
            "keywords": [
                "clock",
                "now",
                "psr",
                "psr-20",
                "time"
            ],
            "support": {
                "issues": "https://github.com/php-fig/clock/issues",
                "source": "https://github.com/php-fig/clock/tree/1.0.0"
            },
            "time": "2022-11-25T14:36:26+00:00"
        },
        {
            "name": "psr/container",
            "version": "2.0.2",
            "source": {
                "type": "git",
                "url": "https://github.com/php-fig/container.git",
                "reference": "c71ecc56dfe541dbd90c5360474fbc405f8d5963"
            },
            "dist": {
                "type": "zip",
                "url": "https://api.github.com/repos/php-fig/container/zipball/c71ecc56dfe541dbd90c5360474fbc405f8d5963",
                "reference": "c71ecc56dfe541dbd90c5360474fbc405f8d5963",
                "shasum": ""
            },
            "require": {
                "php": ">=7.4.0"
            },
            "type": "library",
            "extra": {
                "branch-alias": {
                    "dev-master": "2.0.x-dev"
                }
            },
            "autoload": {
                "psr-4": {
                    "Psr\\Container\\": "src/"
                }
            },
            "notification-url": "https://packagist.org/downloads/",
            "license": [
                "MIT"
            ],
            "authors": [
                {
                    "name": "PHP-FIG",
                    "homepage": "https://www.php-fig.org/"
                }
            ],
            "description": "Common Container Interface (PHP FIG PSR-11)",
            "homepage": "https://github.com/php-fig/container",
            "keywords": [
                "PSR-11",
                "container",
                "container-interface",
                "container-interop",
                "psr"
            ],
            "support": {
                "issues": "https://github.com/php-fig/container/issues",
                "source": "https://github.com/php-fig/container/tree/2.0.2"
            },
            "time": "2021-11-05T16:47:00+00:00"
        },
        {
            "name": "psr/event-dispatcher",
            "version": "1.0.0",
            "source": {
                "type": "git",
                "url": "https://github.com/php-fig/event-dispatcher.git",
                "reference": "dbefd12671e8a14ec7f180cab83036ed26714bb0"
            },
            "dist": {
                "type": "zip",
                "url": "https://api.github.com/repos/php-fig/event-dispatcher/zipball/dbefd12671e8a14ec7f180cab83036ed26714bb0",
                "reference": "dbefd12671e8a14ec7f180cab83036ed26714bb0",
                "shasum": ""
            },
            "require": {
                "php": ">=7.2.0"
            },
            "type": "library",
            "extra": {
                "branch-alias": {
                    "dev-master": "1.0.x-dev"
                }
            },
            "autoload": {
                "psr-4": {
                    "Psr\\EventDispatcher\\": "src/"
                }
            },
            "notification-url": "https://packagist.org/downloads/",
            "license": [
                "MIT"
            ],
            "authors": [
                {
                    "name": "PHP-FIG",
                    "homepage": "http://www.php-fig.org/"
                }
            ],
            "description": "Standard interfaces for event handling.",
            "keywords": [
                "events",
                "psr",
                "psr-14"
            ],
            "support": {
                "issues": "https://github.com/php-fig/event-dispatcher/issues",
                "source": "https://github.com/php-fig/event-dispatcher/tree/1.0.0"
            },
            "time": "2019-01-08T18:20:26+00:00"
        },
        {
            "name": "psr/http-client",
            "version": "1.0.3",
            "source": {
                "type": "git",
                "url": "https://github.com/php-fig/http-client.git",
                "reference": "bb5906edc1c324c9a05aa0873d40117941e5fa90"
            },
            "dist": {
                "type": "zip",
                "url": "https://api.github.com/repos/php-fig/http-client/zipball/bb5906edc1c324c9a05aa0873d40117941e5fa90",
                "reference": "bb5906edc1c324c9a05aa0873d40117941e5fa90",
                "shasum": ""
            },
            "require": {
                "php": "^7.0 || ^8.0",
                "psr/http-message": "^1.0 || ^2.0"
            },
            "type": "library",
            "extra": {
                "branch-alias": {
                    "dev-master": "1.0.x-dev"
                }
            },
            "autoload": {
                "psr-4": {
                    "Psr\\Http\\Client\\": "src/"
                }
            },
            "notification-url": "https://packagist.org/downloads/",
            "license": [
                "MIT"
            ],
            "authors": [
                {
                    "name": "PHP-FIG",
                    "homepage": "https://www.php-fig.org/"
                }
            ],
            "description": "Common interface for HTTP clients",
            "homepage": "https://github.com/php-fig/http-client",
            "keywords": [
                "http",
                "http-client",
                "psr",
                "psr-18"
            ],
            "support": {
                "source": "https://github.com/php-fig/http-client"
            },
            "time": "2023-09-23T14:17:50+00:00"
        },
        {
            "name": "psr/http-factory",
            "version": "1.1.0",
            "source": {
                "type": "git",
                "url": "https://github.com/php-fig/http-factory.git",
                "reference": "2b4765fddfe3b508ac62f829e852b1501d3f6e8a"
            },
            "dist": {
                "type": "zip",
                "url": "https://api.github.com/repos/php-fig/http-factory/zipball/2b4765fddfe3b508ac62f829e852b1501d3f6e8a",
                "reference": "2b4765fddfe3b508ac62f829e852b1501d3f6e8a",
                "shasum": ""
            },
            "require": {
                "php": ">=7.1",
                "psr/http-message": "^1.0 || ^2.0"
            },
            "type": "library",
            "extra": {
                "branch-alias": {
                    "dev-master": "1.0.x-dev"
                }
            },
            "autoload": {
                "psr-4": {
                    "Psr\\Http\\Message\\": "src/"
                }
            },
            "notification-url": "https://packagist.org/downloads/",
            "license": [
                "MIT"
            ],
            "authors": [
                {
                    "name": "PHP-FIG",
                    "homepage": "https://www.php-fig.org/"
                }
            ],
            "description": "PSR-17: Common interfaces for PSR-7 HTTP message factories",
            "keywords": [
                "factory",
                "http",
                "message",
                "psr",
                "psr-17",
                "psr-7",
                "request",
                "response"
            ],
            "support": {
                "source": "https://github.com/php-fig/http-factory"
            },
            "time": "2024-04-15T12:06:14+00:00"
        },
        {
            "name": "psr/http-message",
            "version": "2.0",
            "source": {
                "type": "git",
                "url": "https://github.com/php-fig/http-message.git",
                "reference": "402d35bcb92c70c026d1a6a9883f06b2ead23d71"
            },
            "dist": {
                "type": "zip",
                "url": "https://api.github.com/repos/php-fig/http-message/zipball/402d35bcb92c70c026d1a6a9883f06b2ead23d71",
                "reference": "402d35bcb92c70c026d1a6a9883f06b2ead23d71",
                "shasum": ""
            },
            "require": {
                "php": "^7.2 || ^8.0"
            },
            "type": "library",
            "extra": {
                "branch-alias": {
                    "dev-master": "2.0.x-dev"
                }
            },
            "autoload": {
                "psr-4": {
                    "Psr\\Http\\Message\\": "src/"
                }
            },
            "notification-url": "https://packagist.org/downloads/",
            "license": [
                "MIT"
            ],
            "authors": [
                {
                    "name": "PHP-FIG",
                    "homepage": "https://www.php-fig.org/"
                }
            ],
            "description": "Common interface for HTTP messages",
            "homepage": "https://github.com/php-fig/http-message",
            "keywords": [
                "http",
                "http-message",
                "psr",
                "psr-7",
                "request",
                "response"
            ],
            "support": {
                "source": "https://github.com/php-fig/http-message/tree/2.0"
            },
            "time": "2023-04-04T09:54:51+00:00"
        },
        {
            "name": "psr/log",
            "version": "3.0.2",
            "source": {
                "type": "git",
                "url": "https://github.com/php-fig/log.git",
                "reference": "f16e1d5863e37f8d8c2a01719f5b34baa2b714d3"
            },
            "dist": {
                "type": "zip",
                "url": "https://api.github.com/repos/php-fig/log/zipball/f16e1d5863e37f8d8c2a01719f5b34baa2b714d3",
                "reference": "f16e1d5863e37f8d8c2a01719f5b34baa2b714d3",
                "shasum": ""
            },
            "require": {
                "php": ">=8.0.0"
            },
            "type": "library",
            "extra": {
                "branch-alias": {
                    "dev-master": "3.x-dev"
                }
            },
            "autoload": {
                "psr-4": {
                    "Psr\\Log\\": "src"
                }
            },
            "notification-url": "https://packagist.org/downloads/",
            "license": [
                "MIT"
            ],
            "authors": [
                {
                    "name": "PHP-FIG",
                    "homepage": "https://www.php-fig.org/"
                }
            ],
            "description": "Common interface for logging libraries",
            "homepage": "https://github.com/php-fig/log",
            "keywords": [
                "log",
                "psr",
                "psr-3"
            ],
            "support": {
                "source": "https://github.com/php-fig/log/tree/3.0.2"
            },
            "time": "2024-09-11T13:17:53+00:00"
        },
        {
            "name": "psr/simple-cache",
            "version": "3.0.0",
            "source": {
                "type": "git",
                "url": "https://github.com/php-fig/simple-cache.git",
                "reference": "764e0b3939f5ca87cb904f570ef9be2d78a07865"
            },
            "dist": {
                "type": "zip",
                "url": "https://api.github.com/repos/php-fig/simple-cache/zipball/764e0b3939f5ca87cb904f570ef9be2d78a07865",
                "reference": "764e0b3939f5ca87cb904f570ef9be2d78a07865",
                "shasum": ""
            },
            "require": {
                "php": ">=8.0.0"
            },
            "type": "library",
            "extra": {
                "branch-alias": {
                    "dev-master": "3.0.x-dev"
                }
            },
            "autoload": {
                "psr-4": {
                    "Psr\\SimpleCache\\": "src/"
                }
            },
            "notification-url": "https://packagist.org/downloads/",
            "license": [
                "MIT"
            ],
            "authors": [
                {
                    "name": "PHP-FIG",
                    "homepage": "https://www.php-fig.org/"
                }
            ],
            "description": "Common interfaces for simple caching",
            "keywords": [
                "cache",
                "caching",
                "psr",
                "psr-16",
                "simple-cache"
            ],
            "support": {
                "source": "https://github.com/php-fig/simple-cache/tree/3.0.0"
            },
            "time": "2021-10-29T13:26:27+00:00"
        },
        {
            "name": "psy/psysh",
            "version": "v0.12.9",
            "source": {
                "type": "git",
                "url": "https://github.com/bobthecow/psysh.git",
                "reference": "1b801844becfe648985372cb4b12ad6840245ace"
            },
            "dist": {
                "type": "zip",
                "url": "https://api.github.com/repos/bobthecow/psysh/zipball/1b801844becfe648985372cb4b12ad6840245ace",
                "reference": "1b801844becfe648985372cb4b12ad6840245ace",
                "shasum": ""
            },
            "require": {
                "ext-json": "*",
                "ext-tokenizer": "*",
                "nikic/php-parser": "^5.0 || ^4.0",
                "php": "^8.0 || ^7.4",
                "symfony/console": "^7.0 || ^6.0 || ^5.0 || ^4.0 || ^3.4",
                "symfony/var-dumper": "^7.0 || ^6.0 || ^5.0 || ^4.0 || ^3.4"
            },
            "conflict": {
                "symfony/console": "4.4.37 || 5.3.14 || 5.3.15 || 5.4.3 || 5.4.4 || 6.0.3 || 6.0.4"
            },
            "require-dev": {
                "bamarni/composer-bin-plugin": "^1.2"
            },
            "suggest": {
                "ext-pcntl": "Enabling the PCNTL extension makes PsySH a lot happier :)",
                "ext-pdo-sqlite": "The doc command requires SQLite to work.",
                "ext-posix": "If you have PCNTL, you'll want the POSIX extension as well."
            },
            "bin": [
                "bin/psysh"
            ],
            "type": "library",
            "extra": {
                "bamarni-bin": {
                    "bin-links": false,
                    "forward-command": false
                },
                "branch-alias": {
                    "dev-main": "0.12.x-dev"
                }
            },
            "autoload": {
                "files": [
                    "src/functions.php"
                ],
                "psr-4": {
                    "Psy\\": "src/"
                }
            },
            "notification-url": "https://packagist.org/downloads/",
            "license": [
                "MIT"
            ],
            "authors": [
                {
                    "name": "Justin Hileman",
                    "email": "justin@justinhileman.info",
                    "homepage": "http://justinhileman.com"
                }
            ],
            "description": "An interactive shell for modern PHP.",
            "homepage": "http://psysh.org",
            "keywords": [
                "REPL",
                "console",
                "interactive",
                "shell"
            ],
            "support": {
                "issues": "https://github.com/bobthecow/psysh/issues",
                "source": "https://github.com/bobthecow/psysh/tree/v0.12.9"
            },
            "time": "2025-06-23T02:35:06+00:00"
        },
        {
            "name": "ralouphie/getallheaders",
            "version": "3.0.3",
            "source": {
                "type": "git",
                "url": "https://github.com/ralouphie/getallheaders.git",
                "reference": "120b605dfeb996808c31b6477290a714d356e822"
            },
            "dist": {
                "type": "zip",
                "url": "https://api.github.com/repos/ralouphie/getallheaders/zipball/120b605dfeb996808c31b6477290a714d356e822",
                "reference": "120b605dfeb996808c31b6477290a714d356e822",
                "shasum": ""
            },
            "require": {
                "php": ">=5.6"
            },
            "require-dev": {
                "php-coveralls/php-coveralls": "^2.1",
                "phpunit/phpunit": "^5 || ^6.5"
            },
            "type": "library",
            "autoload": {
                "files": [
                    "src/getallheaders.php"
                ]
            },
            "notification-url": "https://packagist.org/downloads/",
            "license": [
                "MIT"
            ],
            "authors": [
                {
                    "name": "Ralph Khattar",
                    "email": "ralph.khattar@gmail.com"
                }
            ],
            "description": "A polyfill for getallheaders.",
            "support": {
                "issues": "https://github.com/ralouphie/getallheaders/issues",
                "source": "https://github.com/ralouphie/getallheaders/tree/develop"
            },
            "time": "2019-03-08T08:55:37+00:00"
        },
        {
            "name": "ramsey/collection",
            "version": "2.1.1",
            "source": {
                "type": "git",
                "url": "https://github.com/ramsey/collection.git",
                "reference": "344572933ad0181accbf4ba763e85a0306a8c5e2"
            },
            "dist": {
                "type": "zip",
                "url": "https://api.github.com/repos/ramsey/collection/zipball/344572933ad0181accbf4ba763e85a0306a8c5e2",
                "reference": "344572933ad0181accbf4ba763e85a0306a8c5e2",
                "shasum": ""
            },
            "require": {
                "php": "^8.1"
            },
            "require-dev": {
                "captainhook/plugin-composer": "^5.3",
                "ergebnis/composer-normalize": "^2.45",
                "fakerphp/faker": "^1.24",
                "hamcrest/hamcrest-php": "^2.0",
                "jangregor/phpstan-prophecy": "^2.1",
                "mockery/mockery": "^1.6",
                "php-parallel-lint/php-console-highlighter": "^1.0",
                "php-parallel-lint/php-parallel-lint": "^1.4",
                "phpspec/prophecy-phpunit": "^2.3",
                "phpstan/extension-installer": "^1.4",
                "phpstan/phpstan": "^2.1",
                "phpstan/phpstan-mockery": "^2.0",
                "phpstan/phpstan-phpunit": "^2.0",
                "phpunit/phpunit": "^10.5",
                "ramsey/coding-standard": "^2.3",
                "ramsey/conventional-commits": "^1.6",
                "roave/security-advisories": "dev-latest"
            },
            "type": "library",
            "extra": {
                "captainhook": {
                    "force-install": true
                },
                "ramsey/conventional-commits": {
                    "configFile": "conventional-commits.json"
                }
            },
            "autoload": {
                "psr-4": {
                    "Ramsey\\Collection\\": "src/"
                }
            },
            "notification-url": "https://packagist.org/downloads/",
            "license": [
                "MIT"
            ],
            "authors": [
                {
                    "name": "Ben Ramsey",
                    "email": "ben@benramsey.com",
                    "homepage": "https://benramsey.com"
                }
            ],
            "description": "A PHP library for representing and manipulating collections.",
            "keywords": [
                "array",
                "collection",
                "hash",
                "map",
                "queue",
                "set"
            ],
            "support": {
                "issues": "https://github.com/ramsey/collection/issues",
                "source": "https://github.com/ramsey/collection/tree/2.1.1"
            },
            "time": "2025-03-22T05:38:12+00:00"
        },
        {
            "name": "ramsey/uuid",
            "version": "4.9.0",
            "source": {
                "type": "git",
                "url": "https://github.com/ramsey/uuid.git",
                "reference": "4e0e23cc785f0724a0e838279a9eb03f28b092a0"
            },
            "dist": {
                "type": "zip",
                "url": "https://api.github.com/repos/ramsey/uuid/zipball/4e0e23cc785f0724a0e838279a9eb03f28b092a0",
                "reference": "4e0e23cc785f0724a0e838279a9eb03f28b092a0",
                "shasum": ""
            },
            "require": {
                "brick/math": "^0.8.8 || ^0.9 || ^0.10 || ^0.11 || ^0.12 || ^0.13",
                "php": "^8.0",
                "ramsey/collection": "^1.2 || ^2.0"
            },
            "replace": {
                "rhumsaa/uuid": "self.version"
            },
            "require-dev": {
                "captainhook/captainhook": "^5.25",
                "captainhook/plugin-composer": "^5.3",
                "dealerdirect/phpcodesniffer-composer-installer": "^1.0",
                "ergebnis/composer-normalize": "^2.47",
                "mockery/mockery": "^1.6",
                "paragonie/random-lib": "^2",
                "php-mock/php-mock": "^2.6",
                "php-mock/php-mock-mockery": "^1.5",
                "php-parallel-lint/php-parallel-lint": "^1.4.0",
                "phpbench/phpbench": "^1.2.14",
                "phpstan/extension-installer": "^1.4",
                "phpstan/phpstan": "^2.1",
                "phpstan/phpstan-mockery": "^2.0",
                "phpstan/phpstan-phpunit": "^2.0",
                "phpunit/phpunit": "^9.6",
                "slevomat/coding-standard": "^8.18",
                "squizlabs/php_codesniffer": "^3.13"
            },
            "suggest": {
                "ext-bcmath": "Enables faster math with arbitrary-precision integers using BCMath.",
                "ext-gmp": "Enables faster math with arbitrary-precision integers using GMP.",
                "ext-uuid": "Enables the use of PeclUuidTimeGenerator and PeclUuidRandomGenerator.",
                "paragonie/random-lib": "Provides RandomLib for use with the RandomLibAdapter",
                "ramsey/uuid-doctrine": "Allows the use of Ramsey\\Uuid\\Uuid as Doctrine field type."
            },
            "type": "library",
            "extra": {
                "captainhook": {
                    "force-install": true
                }
            },
            "autoload": {
                "files": [
                    "src/functions.php"
                ],
                "psr-4": {
                    "Ramsey\\Uuid\\": "src/"
                }
            },
            "notification-url": "https://packagist.org/downloads/",
            "license": [
                "MIT"
            ],
            "description": "A PHP library for generating and working with universally unique identifiers (UUIDs).",
            "keywords": [
                "guid",
                "identifier",
                "uuid"
            ],
            "support": {
                "issues": "https://github.com/ramsey/uuid/issues",
                "source": "https://github.com/ramsey/uuid/tree/4.9.0"
            },
            "time": "2025-06-25T14:20:11+00:00"
        },
        {
            "name": "ryangjchandler/blade-capture-directive",
            "version": "v1.1.0",
            "source": {
                "type": "git",
                "url": "https://github.com/ryangjchandler/blade-capture-directive.git",
                "reference": "bbb1513dfd89eaec87a47fe0c449a7e3d4a1976d"
            },
            "dist": {
                "type": "zip",
                "url": "https://api.github.com/repos/ryangjchandler/blade-capture-directive/zipball/bbb1513dfd89eaec87a47fe0c449a7e3d4a1976d",
                "reference": "bbb1513dfd89eaec87a47fe0c449a7e3d4a1976d",
                "shasum": ""
            },
            "require": {
                "illuminate/contracts": "^10.0|^11.0|^12.0",
                "php": "^8.1",
                "spatie/laravel-package-tools": "^1.9.2"
            },
            "require-dev": {
                "nunomaduro/collision": "^7.0|^8.0",
                "nunomaduro/larastan": "^2.0|^3.0",
                "orchestra/testbench": "^8.0|^9.0|^10.0",
                "pestphp/pest": "^2.0|^3.7",
                "pestphp/pest-plugin-laravel": "^2.0|^3.1",
                "phpstan/extension-installer": "^1.1",
                "phpstan/phpstan-deprecation-rules": "^1.0|^2.0",
                "phpstan/phpstan-phpunit": "^1.0|^2.0",
                "phpunit/phpunit": "^10.0|^11.5.3",
                "spatie/laravel-ray": "^1.26"
            },
            "type": "library",
            "extra": {
                "laravel": {
                    "aliases": {
                        "BladeCaptureDirective": "RyanChandler\\BladeCaptureDirective\\Facades\\BladeCaptureDirective"
                    },
                    "providers": [
                        "RyanChandler\\BladeCaptureDirective\\BladeCaptureDirectiveServiceProvider"
                    ]
                }
            },
            "autoload": {
                "psr-4": {
                    "RyanChandler\\BladeCaptureDirective\\": "src",
                    "RyanChandler\\BladeCaptureDirective\\Database\\Factories\\": "database/factories"
                }
            },
            "notification-url": "https://packagist.org/downloads/",
            "license": [
                "MIT"
            ],
            "authors": [
                {
                    "name": "Ryan Chandler",
                    "email": "support@ryangjchandler.co.uk",
                    "role": "Developer"
                }
            ],
            "description": "Create inline partials in your Blade templates with ease.",
            "homepage": "https://github.com/ryangjchandler/blade-capture-directive",
            "keywords": [
                "blade-capture-directive",
                "laravel",
                "ryangjchandler"
            ],
            "support": {
                "issues": "https://github.com/ryangjchandler/blade-capture-directive/issues",
                "source": "https://github.com/ryangjchandler/blade-capture-directive/tree/v1.1.0"
            },
            "funding": [
                {
                    "url": "https://github.com/ryangjchandler",
                    "type": "github"
                }
            ],
            "time": "2025-02-25T09:09:36+00:00"
        },
        {
            "name": "spatie/color",
            "version": "1.8.0",
            "source": {
                "type": "git",
                "url": "https://github.com/spatie/color.git",
                "reference": "142af7fec069a420babea80a5412eb2f646dcd8c"
            },
            "dist": {
                "type": "zip",
                "url": "https://api.github.com/repos/spatie/color/zipball/142af7fec069a420babea80a5412eb2f646dcd8c",
                "reference": "142af7fec069a420babea80a5412eb2f646dcd8c",
                "shasum": ""
            },
            "require": {
                "php": "^7.3|^8.0"
            },
            "require-dev": {
                "pestphp/pest": "^1.22",
                "phpunit/phpunit": "^6.5||^9.0"
            },
            "type": "library",
            "autoload": {
                "psr-4": {
                    "Spatie\\Color\\": "src"
                }
            },
            "notification-url": "https://packagist.org/downloads/",
            "license": [
                "MIT"
            ],
            "authors": [
                {
                    "name": "Sebastian De Deyne",
                    "email": "sebastian@spatie.be",
                    "homepage": "https://spatie.be",
                    "role": "Developer"
                }
            ],
            "description": "A little library to handle color conversions",
            "homepage": "https://github.com/spatie/color",
            "keywords": [
                "color",
                "conversion",
                "rgb",
                "spatie"
            ],
            "support": {
                "issues": "https://github.com/spatie/color/issues",
                "source": "https://github.com/spatie/color/tree/1.8.0"
            },
            "funding": [
                {
                    "url": "https://github.com/spatie",
                    "type": "github"
                }
            ],
            "time": "2025-02-10T09:22:41+00:00"
        },
        {
            "name": "spatie/image",
            "version": "3.8.5",
            "source": {
                "type": "git",
                "url": "https://github.com/spatie/image.git",
                "reference": "a63f60b7387ebeacab463e79a95deb7ffed75430"
            },
            "dist": {
                "type": "zip",
                "url": "https://api.github.com/repos/spatie/image/zipball/a63f60b7387ebeacab463e79a95deb7ffed75430",
                "reference": "a63f60b7387ebeacab463e79a95deb7ffed75430",
                "shasum": ""
            },
            "require": {
                "ext-exif": "*",
                "ext-json": "*",
                "ext-mbstring": "*",
                "php": "^8.2",
                "spatie/image-optimizer": "^1.7.5",
                "spatie/temporary-directory": "^2.2",
                "symfony/process": "^6.4|^7.0"
            },
            "require-dev": {
                "ext-gd": "*",
                "ext-imagick": "*",
                "laravel/sail": "^1.34",
                "pestphp/pest": "^2.28",
                "phpstan/phpstan": "^1.10.50",
                "spatie/pest-plugin-snapshots": "^2.1",
                "spatie/pixelmatch-php": "^1.0",
                "spatie/ray": "^1.40.1",
                "symfony/var-dumper": "^6.4|7.0"
            },
            "type": "library",
            "autoload": {
                "psr-4": {
                    "Spatie\\Image\\": "src"
                }
            },
            "notification-url": "https://packagist.org/downloads/",
            "license": [
                "MIT"
            ],
            "authors": [
                {
                    "name": "Freek Van der Herten",
                    "email": "freek@spatie.be",
                    "homepage": "https://spatie.be",
                    "role": "Developer"
                }
            ],
            "description": "Manipulate images with an expressive API",
            "homepage": "https://github.com/spatie/image",
            "keywords": [
                "image",
                "spatie"
            ],
            "support": {
                "source": "https://github.com/spatie/image/tree/3.8.5"
            },
            "funding": [
                {
                    "url": "https://spatie.be/open-source/support-us",
                    "type": "custom"
                },
                {
                    "url": "https://github.com/spatie",
                    "type": "github"
                }
            ],
            "time": "2025-06-27T12:44:55+00:00"
        },
        {
            "name": "spatie/image-optimizer",
            "version": "1.8.0",
            "source": {
                "type": "git",
                "url": "https://github.com/spatie/image-optimizer.git",
                "reference": "4fd22035e81d98fffced65a8c20d9ec4daa9671c"
            },
            "dist": {
                "type": "zip",
                "url": "https://api.github.com/repos/spatie/image-optimizer/zipball/4fd22035e81d98fffced65a8c20d9ec4daa9671c",
                "reference": "4fd22035e81d98fffced65a8c20d9ec4daa9671c",
                "shasum": ""
            },
            "require": {
                "ext-fileinfo": "*",
                "php": "^7.3|^8.0",
                "psr/log": "^1.0 | ^2.0 | ^3.0",
                "symfony/process": "^4.2|^5.0|^6.0|^7.0"
            },
            "require-dev": {
                "pestphp/pest": "^1.21",
                "phpunit/phpunit": "^8.5.21|^9.4.4",
                "symfony/var-dumper": "^4.2|^5.0|^6.0|^7.0"
            },
            "type": "library",
            "autoload": {
                "psr-4": {
                    "Spatie\\ImageOptimizer\\": "src"
                }
            },
            "notification-url": "https://packagist.org/downloads/",
            "license": [
                "MIT"
            ],
            "authors": [
                {
                    "name": "Freek Van der Herten",
                    "email": "freek@spatie.be",
                    "homepage": "https://spatie.be",
                    "role": "Developer"
                }
            ],
            "description": "Easily optimize images using PHP",
            "homepage": "https://github.com/spatie/image-optimizer",
            "keywords": [
                "image-optimizer",
                "spatie"
            ],
            "support": {
                "issues": "https://github.com/spatie/image-optimizer/issues",
                "source": "https://github.com/spatie/image-optimizer/tree/1.8.0"
            },
            "time": "2024-11-04T08:24:54+00:00"
        },
        {
            "name": "spatie/invade",
            "version": "2.1.0",
            "source": {
                "type": "git",
                "url": "https://github.com/spatie/invade.git",
                "reference": "b920f6411d21df4e8610a138e2e87ae4957d7f63"
            },
            "dist": {
                "type": "zip",
                "url": "https://api.github.com/repos/spatie/invade/zipball/b920f6411d21df4e8610a138e2e87ae4957d7f63",
                "reference": "b920f6411d21df4e8610a138e2e87ae4957d7f63",
                "shasum": ""
            },
            "require": {
                "php": "^8.0"
            },
            "require-dev": {
                "pestphp/pest": "^1.20",
                "phpstan/phpstan": "^1.4",
                "spatie/ray": "^1.28"
            },
            "type": "library",
            "autoload": {
                "files": [
                    "src/functions.php"
                ],
                "psr-4": {
                    "Spatie\\Invade\\": "src"
                }
            },
            "notification-url": "https://packagist.org/downloads/",
            "license": [
                "MIT"
            ],
            "authors": [
                {
                    "name": "Freek Van der Herten",
                    "email": "freek@spatie.be",
                    "role": "Developer"
                }
            ],
            "description": "A PHP function to work with private properties and methods",
            "homepage": "https://github.com/spatie/invade",
            "keywords": [
                "invade",
                "spatie"
            ],
            "support": {
                "source": "https://github.com/spatie/invade/tree/2.1.0"
            },
            "funding": [
                {
                    "url": "https://github.com/spatie",
                    "type": "github"
                }
            ],
            "time": "2024-05-17T09:06:10+00:00"
        },
        {
            "name": "spatie/laravel-medialibrary",
            "version": "11.13.0",
            "source": {
                "type": "git",
                "url": "https://github.com/spatie/laravel-medialibrary.git",
                "reference": "e2324b2f138ec41181089a7dcf28489be93ede53"
            },
            "dist": {
                "type": "zip",
                "url": "https://api.github.com/repos/spatie/laravel-medialibrary/zipball/e2324b2f138ec41181089a7dcf28489be93ede53",
                "reference": "e2324b2f138ec41181089a7dcf28489be93ede53",
                "shasum": ""
            },
            "require": {
                "composer/semver": "^3.4",
                "ext-exif": "*",
                "ext-fileinfo": "*",
                "ext-json": "*",
                "illuminate/bus": "^10.2|^11.0|^12.0",
                "illuminate/conditionable": "^10.2|^11.0|^12.0",
                "illuminate/console": "^10.2|^11.0|^12.0",
                "illuminate/database": "^10.2|^11.0|^12.0",
                "illuminate/pipeline": "^10.2|^11.0|^12.0",
                "illuminate/support": "^10.2|^11.0|^12.0",
                "maennchen/zipstream-php": "^3.1",
                "php": "^8.2",
                "spatie/image": "^3.3.2",
                "spatie/laravel-package-tools": "^1.16.1",
                "spatie/temporary-directory": "^2.2",
                "symfony/console": "^6.4.1|^7.0"
            },
            "conflict": {
                "php-ffmpeg/php-ffmpeg": "<0.6.1"
            },
            "require-dev": {
                "aws/aws-sdk-php": "^3.293.10",
                "ext-imagick": "*",
                "ext-pdo_sqlite": "*",
                "ext-zip": "*",
                "guzzlehttp/guzzle": "^7.8.1",
                "larastan/larastan": "^2.7|^3.0",
                "league/flysystem-aws-s3-v3": "^3.22",
                "mockery/mockery": "^1.6.7",
                "orchestra/testbench": "^7.0|^8.17|^9.0|^10.0",
                "pestphp/pest": "^2.28|^3.5",
                "phpstan/extension-installer": "^1.3.1",
                "spatie/laravel-ray": "^1.33",
                "spatie/pdf-to-image": "^2.2|^3.0",
                "spatie/pest-plugin-snapshots": "^2.1"
            },
            "suggest": {
                "league/flysystem-aws-s3-v3": "Required to use AWS S3 file storage",
                "php-ffmpeg/php-ffmpeg": "Required for generating video thumbnails",
                "spatie/pdf-to-image": "Required for generating thumbnails of PDFs and SVGs"
            },
            "type": "library",
            "extra": {
                "laravel": {
                    "providers": [
                        "Spatie\\MediaLibrary\\MediaLibraryServiceProvider"
                    ]
                }
            },
            "autoload": {
                "psr-4": {
                    "Spatie\\MediaLibrary\\": "src"
                }
            },
            "notification-url": "https://packagist.org/downloads/",
            "license": [
                "MIT"
            ],
            "authors": [
                {
                    "name": "Freek Van der Herten",
                    "email": "freek@spatie.be",
                    "homepage": "https://spatie.be",
                    "role": "Developer"
                }
            ],
            "description": "Associate files with Eloquent models",
            "homepage": "https://github.com/spatie/laravel-medialibrary",
            "keywords": [
                "cms",
                "conversion",
                "downloads",
                "images",
                "laravel",
                "laravel-medialibrary",
                "media",
                "spatie"
            ],
            "support": {
                "issues": "https://github.com/spatie/laravel-medialibrary/issues",
                "source": "https://github.com/spatie/laravel-medialibrary/tree/11.13.0"
            },
            "funding": [
                {
                    "url": "https://spatie.be/open-source/support-us",
                    "type": "custom"
                },
                {
                    "url": "https://github.com/spatie",
                    "type": "github"
                }
            ],
            "time": "2025-05-22T12:25:27+00:00"
        },
        {
            "name": "spatie/laravel-package-tools",
            "version": "1.92.7",
            "source": {
                "type": "git",
                "url": "https://github.com/spatie/laravel-package-tools.git",
                "reference": "f09a799850b1ed765103a4f0b4355006360c49a5"
            },
            "dist": {
                "type": "zip",
                "url": "https://api.github.com/repos/spatie/laravel-package-tools/zipball/f09a799850b1ed765103a4f0b4355006360c49a5",
                "reference": "f09a799850b1ed765103a4f0b4355006360c49a5",
                "shasum": ""
            },
            "require": {
                "illuminate/contracts": "^9.28|^10.0|^11.0|^12.0",
                "php": "^8.0"
            },
            "require-dev": {
                "mockery/mockery": "^1.5",
                "orchestra/testbench": "^7.7|^8.0|^9.0|^10.0",
                "pestphp/pest": "^1.23|^2.1|^3.1",
                "phpunit/php-code-coverage": "^9.0|^10.0|^11.0",
                "phpunit/phpunit": "^9.5.24|^10.5|^11.5",
                "spatie/pest-plugin-test-time": "^1.1|^2.2"
            },
            "type": "library",
            "autoload": {
                "psr-4": {
                    "Spatie\\LaravelPackageTools\\": "src"
                }
            },
            "notification-url": "https://packagist.org/downloads/",
            "license": [
                "MIT"
            ],
            "authors": [
                {
                    "name": "Freek Van der Herten",
                    "email": "freek@spatie.be",
                    "role": "Developer"
                }
            ],
            "description": "Tools for creating Laravel packages",
            "homepage": "https://github.com/spatie/laravel-package-tools",
            "keywords": [
                "laravel-package-tools",
                "spatie"
            ],
            "support": {
                "issues": "https://github.com/spatie/laravel-package-tools/issues",
                "source": "https://github.com/spatie/laravel-package-tools/tree/1.92.7"
            },
            "funding": [
                {
                    "url": "https://github.com/spatie",
                    "type": "github"
                }
            ],
            "time": "2025-07-17T15:46:43+00:00"
        },
        {
            "name": "spatie/laravel-query-builder",
            "version": "6.3.4",
            "source": {
                "type": "git",
                "url": "https://github.com/spatie/laravel-query-builder.git",
                "reference": "d6c137391f1b5e7365cfaf0633a2ba1a97e79e53"
            },
            "dist": {
                "type": "zip",
                "url": "https://api.github.com/repos/spatie/laravel-query-builder/zipball/d6c137391f1b5e7365cfaf0633a2ba1a97e79e53",
                "reference": "d6c137391f1b5e7365cfaf0633a2ba1a97e79e53",
                "shasum": ""
            },
            "require": {
                "illuminate/database": "^10.0|^11.0|^12.0",
                "illuminate/http": "^10.0|^11.0|^12.0",
                "illuminate/support": "^10.0|^11.0|^12.0",
                "php": "^8.2",
                "spatie/laravel-package-tools": "^1.11"
            },
            "require-dev": {
                "ext-json": "*",
                "larastan/larastan": "^2.7 || ^3.3",
                "mockery/mockery": "^1.4",
                "orchestra/testbench": "^7.0|^8.0|^10.0",
                "pestphp/pest": "^2.0|^3.7",
                "phpunit/phpunit": "^10.0|^11.5.3",
                "spatie/invade": "^2.0"
            },
            "type": "library",
            "extra": {
                "laravel": {
                    "providers": [
                        "Spatie\\QueryBuilder\\QueryBuilderServiceProvider"
                    ]
                }
            },
            "autoload": {
                "psr-4": {
                    "Spatie\\QueryBuilder\\": "src",
                    "Spatie\\QueryBuilder\\Database\\Factories\\": "database/factories"
                }
            },
            "notification-url": "https://packagist.org/downloads/",
            "license": [
                "MIT"
            ],
            "authors": [
                {
                    "name": "Alex Vanderbist",
                    "email": "alex@spatie.be",
                    "homepage": "https://spatie.be",
                    "role": "Developer"
                }
            ],
            "description": "Easily build Eloquent queries from API requests",
            "homepage": "https://github.com/spatie/laravel-query-builder",
            "keywords": [
                "laravel-query-builder",
                "spatie"
            ],
            "support": {
                "issues": "https://github.com/spatie/laravel-query-builder/issues",
                "source": "https://github.com/spatie/laravel-query-builder"
            },
            "funding": [
                {
                    "url": "https://spatie.be/open-source/support-us",
                    "type": "custom"
                }
            ],
            "time": "2025-07-25T07:01:51+00:00"
        },
        {
            "name": "spatie/laravel-translatable",
            "version": "6.11.4",
            "source": {
                "type": "git",
                "url": "https://github.com/spatie/laravel-translatable.git",
                "reference": "032d85b28de315310dab2048b857016f1194f68b"
            },
            "dist": {
                "type": "zip",
                "url": "https://api.github.com/repos/spatie/laravel-translatable/zipball/032d85b28de315310dab2048b857016f1194f68b",
                "reference": "032d85b28de315310dab2048b857016f1194f68b",
                "shasum": ""
            },
            "require": {
                "illuminate/database": "^10.0|^11.0|^12.0",
                "illuminate/support": "^10.0|^11.0|^12.0",
                "php": "^8.0",
                "spatie/laravel-package-tools": "^1.11"
            },
            "require-dev": {
                "friendsofphp/php-cs-fixer": "^3.64",
                "mockery/mockery": "^1.4",
                "orchestra/testbench": "^7.0|^8.0|^9.0|^10.0",
                "pestphp/pest": "^1.20|^2.0|^3.0"
            },
            "type": "library",
            "extra": {
                "aliases": {
                    "Translatable": "Spatie\\Translatable\\Facades\\Translatable"
                },
                "laravel": {
                    "providers": [
                        "Spatie\\Translatable\\TranslatableServiceProvider"
                    ]
                }
            },
            "autoload": {
                "psr-4": {
                    "Spatie\\Translatable\\": "src"
                }
            },
            "notification-url": "https://packagist.org/downloads/",
            "license": [
                "MIT"
            ],
            "authors": [
                {
                    "name": "Freek Van der Herten",
                    "email": "freek@spatie.be",
                    "homepage": "https://spatie.be",
                    "role": "Developer"
                },
                {
                    "name": "Sebastian De Deyne",
                    "email": "sebastian@spatie.be",
                    "homepage": "https://spatie.be",
                    "role": "Developer"
                }
            ],
            "description": "A trait to make an Eloquent model hold translations",
            "homepage": "https://github.com/spatie/laravel-translatable",
            "keywords": [
                "eloquent",
                "i8n",
                "laravel-translatable",
                "model",
                "multilingual",
                "spatie",
                "translate"
            ],
            "support": {
                "issues": "https://github.com/spatie/laravel-translatable/issues",
                "source": "https://github.com/spatie/laravel-translatable/tree/6.11.4"
            },
            "funding": [
                {
                    "url": "https://github.com/spatie",
                    "type": "github"
                }
            ],
            "time": "2025-02-20T15:51:22+00:00"
        },
        {
            "name": "spatie/temporary-directory",
            "version": "2.3.0",
            "source": {
                "type": "git",
                "url": "https://github.com/spatie/temporary-directory.git",
                "reference": "580eddfe9a0a41a902cac6eeb8f066b42e65a32b"
            },
            "dist": {
                "type": "zip",
                "url": "https://api.github.com/repos/spatie/temporary-directory/zipball/580eddfe9a0a41a902cac6eeb8f066b42e65a32b",
                "reference": "580eddfe9a0a41a902cac6eeb8f066b42e65a32b",
                "shasum": ""
            },
            "require": {
                "php": "^8.0"
            },
            "require-dev": {
                "phpunit/phpunit": "^9.5"
            },
            "type": "library",
            "autoload": {
                "psr-4": {
                    "Spatie\\TemporaryDirectory\\": "src"
                }
            },
            "notification-url": "https://packagist.org/downloads/",
            "license": [
                "MIT"
            ],
            "authors": [
                {
                    "name": "Alex Vanderbist",
                    "email": "alex@spatie.be",
                    "homepage": "https://spatie.be",
                    "role": "Developer"
                }
            ],
            "description": "Easily create, use and destroy temporary directories",
            "homepage": "https://github.com/spatie/temporary-directory",
            "keywords": [
                "php",
                "spatie",
                "temporary-directory"
            ],
            "support": {
                "issues": "https://github.com/spatie/temporary-directory/issues",
                "source": "https://github.com/spatie/temporary-directory/tree/2.3.0"
            },
            "funding": [
                {
                    "url": "https://spatie.be/open-source/support-us",
                    "type": "custom"
                },
                {
                    "url": "https://github.com/spatie",
                    "type": "github"
                }
            ],
            "time": "2025-01-13T13:04:43+00:00"
        },
        {
            "name": "symfony/clock",
            "version": "v7.3.0",
            "source": {
                "type": "git",
                "url": "https://github.com/symfony/clock.git",
                "reference": "b81435fbd6648ea425d1ee96a2d8e68f4ceacd24"
            },
            "dist": {
                "type": "zip",
                "url": "https://api.github.com/repos/symfony/clock/zipball/b81435fbd6648ea425d1ee96a2d8e68f4ceacd24",
                "reference": "b81435fbd6648ea425d1ee96a2d8e68f4ceacd24",
                "shasum": ""
            },
            "require": {
                "php": ">=8.2",
                "psr/clock": "^1.0",
                "symfony/polyfill-php83": "^1.28"
            },
            "provide": {
                "psr/clock-implementation": "1.0"
            },
            "type": "library",
            "autoload": {
                "files": [
                    "Resources/now.php"
                ],
                "psr-4": {
                    "Symfony\\Component\\Clock\\": ""
                },
                "exclude-from-classmap": [
                    "/Tests/"
                ]
            },
            "notification-url": "https://packagist.org/downloads/",
            "license": [
                "MIT"
            ],
            "authors": [
                {
                    "name": "Nicolas Grekas",
                    "email": "p@tchwork.com"
                },
                {
                    "name": "Symfony Community",
                    "homepage": "https://symfony.com/contributors"
                }
            ],
            "description": "Decouples applications from the system clock",
            "homepage": "https://symfony.com",
            "keywords": [
                "clock",
                "psr20",
                "time"
            ],
            "support": {
                "source": "https://github.com/symfony/clock/tree/v7.3.0"
            },
            "funding": [
                {
                    "url": "https://symfony.com/sponsor",
                    "type": "custom"
                },
                {
                    "url": "https://github.com/fabpot",
                    "type": "github"
                },
                {
                    "url": "https://tidelift.com/funding/github/packagist/symfony/symfony",
                    "type": "tidelift"
                }
            ],
            "time": "2024-09-25T14:21:43+00:00"
        },
        {
            "name": "symfony/console",
            "version": "v7.3.1",
            "source": {
                "type": "git",
                "url": "https://github.com/symfony/console.git",
                "reference": "9e27aecde8f506ba0fd1d9989620c04a87697101"
            },
            "dist": {
                "type": "zip",
                "url": "https://api.github.com/repos/symfony/console/zipball/9e27aecde8f506ba0fd1d9989620c04a87697101",
                "reference": "9e27aecde8f506ba0fd1d9989620c04a87697101",
                "shasum": ""
            },
            "require": {
                "php": ">=8.2",
                "symfony/deprecation-contracts": "^2.5|^3",
                "symfony/polyfill-mbstring": "~1.0",
                "symfony/service-contracts": "^2.5|^3",
                "symfony/string": "^7.2"
            },
            "conflict": {
                "symfony/dependency-injection": "<6.4",
                "symfony/dotenv": "<6.4",
                "symfony/event-dispatcher": "<6.4",
                "symfony/lock": "<6.4",
                "symfony/process": "<6.4"
            },
            "provide": {
                "psr/log-implementation": "1.0|2.0|3.0"
            },
            "require-dev": {
                "psr/log": "^1|^2|^3",
                "symfony/config": "^6.4|^7.0",
                "symfony/dependency-injection": "^6.4|^7.0",
                "symfony/event-dispatcher": "^6.4|^7.0",
                "symfony/http-foundation": "^6.4|^7.0",
                "symfony/http-kernel": "^6.4|^7.0",
                "symfony/lock": "^6.4|^7.0",
                "symfony/messenger": "^6.4|^7.0",
                "symfony/process": "^6.4|^7.0",
                "symfony/stopwatch": "^6.4|^7.0",
                "symfony/var-dumper": "^6.4|^7.0"
            },
            "type": "library",
            "autoload": {
                "psr-4": {
                    "Symfony\\Component\\Console\\": ""
                },
                "exclude-from-classmap": [
                    "/Tests/"
                ]
            },
            "notification-url": "https://packagist.org/downloads/",
            "license": [
                "MIT"
            ],
            "authors": [
                {
                    "name": "Fabien Potencier",
                    "email": "fabien@symfony.com"
                },
                {
                    "name": "Symfony Community",
                    "homepage": "https://symfony.com/contributors"
                }
            ],
            "description": "Eases the creation of beautiful and testable command line interfaces",
            "homepage": "https://symfony.com",
            "keywords": [
                "cli",
                "command-line",
                "console",
                "terminal"
            ],
            "support": {
                "source": "https://github.com/symfony/console/tree/v7.3.1"
            },
            "funding": [
                {
                    "url": "https://symfony.com/sponsor",
                    "type": "custom"
                },
                {
                    "url": "https://github.com/fabpot",
                    "type": "github"
                },
                {
                    "url": "https://tidelift.com/funding/github/packagist/symfony/symfony",
                    "type": "tidelift"
                }
            ],
            "time": "2025-06-27T19:55:54+00:00"
        },
        {
            "name": "symfony/css-selector",
            "version": "v7.3.0",
            "source": {
                "type": "git",
                "url": "https://github.com/symfony/css-selector.git",
                "reference": "601a5ce9aaad7bf10797e3663faefce9e26c24e2"
            },
            "dist": {
                "type": "zip",
                "url": "https://api.github.com/repos/symfony/css-selector/zipball/601a5ce9aaad7bf10797e3663faefce9e26c24e2",
                "reference": "601a5ce9aaad7bf10797e3663faefce9e26c24e2",
                "shasum": ""
            },
            "require": {
                "php": ">=8.2"
            },
            "type": "library",
            "autoload": {
                "psr-4": {
                    "Symfony\\Component\\CssSelector\\": ""
                },
                "exclude-from-classmap": [
                    "/Tests/"
                ]
            },
            "notification-url": "https://packagist.org/downloads/",
            "license": [
                "MIT"
            ],
            "authors": [
                {
                    "name": "Fabien Potencier",
                    "email": "fabien@symfony.com"
                },
                {
                    "name": "Jean-François Simon",
                    "email": "jeanfrancois.simon@sensiolabs.com"
                },
                {
                    "name": "Symfony Community",
                    "homepage": "https://symfony.com/contributors"
                }
            ],
            "description": "Converts CSS selectors to XPath expressions",
            "homepage": "https://symfony.com",
            "support": {
                "source": "https://github.com/symfony/css-selector/tree/v7.3.0"
            },
            "funding": [
                {
                    "url": "https://symfony.com/sponsor",
                    "type": "custom"
                },
                {
                    "url": "https://github.com/fabpot",
                    "type": "github"
                },
                {
                    "url": "https://tidelift.com/funding/github/packagist/symfony/symfony",
                    "type": "tidelift"
                }
            ],
            "time": "2024-09-25T14:21:43+00:00"
        },
        {
            "name": "symfony/deprecation-contracts",
            "version": "v3.6.0",
            "source": {
                "type": "git",
                "url": "https://github.com/symfony/deprecation-contracts.git",
                "reference": "63afe740e99a13ba87ec199bb07bbdee937a5b62"
            },
            "dist": {
                "type": "zip",
                "url": "https://api.github.com/repos/symfony/deprecation-contracts/zipball/63afe740e99a13ba87ec199bb07bbdee937a5b62",
                "reference": "63afe740e99a13ba87ec199bb07bbdee937a5b62",
                "shasum": ""
            },
            "require": {
                "php": ">=8.1"
            },
            "type": "library",
            "extra": {
                "thanks": {
                    "url": "https://github.com/symfony/contracts",
                    "name": "symfony/contracts"
                },
                "branch-alias": {
                    "dev-main": "3.6-dev"
                }
            },
            "autoload": {
                "files": [
                    "function.php"
                ]
            },
            "notification-url": "https://packagist.org/downloads/",
            "license": [
                "MIT"
            ],
            "authors": [
                {
                    "name": "Nicolas Grekas",
                    "email": "p@tchwork.com"
                },
                {
                    "name": "Symfony Community",
                    "homepage": "https://symfony.com/contributors"
                }
            ],
            "description": "A generic function and convention to trigger deprecation notices",
            "homepage": "https://symfony.com",
            "support": {
                "source": "https://github.com/symfony/deprecation-contracts/tree/v3.6.0"
            },
            "funding": [
                {
                    "url": "https://symfony.com/sponsor",
                    "type": "custom"
                },
                {
                    "url": "https://github.com/fabpot",
                    "type": "github"
                },
                {
                    "url": "https://tidelift.com/funding/github/packagist/symfony/symfony",
                    "type": "tidelift"
                }
            ],
            "time": "2024-09-25T14:21:43+00:00"
        },
        {
            "name": "symfony/error-handler",
            "version": "v7.3.1",
            "source": {
                "type": "git",
                "url": "https://github.com/symfony/error-handler.git",
                "reference": "35b55b166f6752d6aaf21aa042fc5ed280fce235"
            },
            "dist": {
                "type": "zip",
                "url": "https://api.github.com/repos/symfony/error-handler/zipball/35b55b166f6752d6aaf21aa042fc5ed280fce235",
                "reference": "35b55b166f6752d6aaf21aa042fc5ed280fce235",
                "shasum": ""
            },
            "require": {
                "php": ">=8.2",
                "psr/log": "^1|^2|^3",
                "symfony/var-dumper": "^6.4|^7.0"
            },
            "conflict": {
                "symfony/deprecation-contracts": "<2.5",
                "symfony/http-kernel": "<6.4"
            },
            "require-dev": {
                "symfony/console": "^6.4|^7.0",
                "symfony/deprecation-contracts": "^2.5|^3",
                "symfony/http-kernel": "^6.4|^7.0",
                "symfony/serializer": "^6.4|^7.0",
                "symfony/webpack-encore-bundle": "^1.0|^2.0"
            },
            "bin": [
                "Resources/bin/patch-type-declarations"
            ],
            "type": "library",
            "autoload": {
                "psr-4": {
                    "Symfony\\Component\\ErrorHandler\\": ""
                },
                "exclude-from-classmap": [
                    "/Tests/"
                ]
            },
            "notification-url": "https://packagist.org/downloads/",
            "license": [
                "MIT"
            ],
            "authors": [
                {
                    "name": "Fabien Potencier",
                    "email": "fabien@symfony.com"
                },
                {
                    "name": "Symfony Community",
                    "homepage": "https://symfony.com/contributors"
                }
            ],
            "description": "Provides tools to manage errors and ease debugging PHP code",
            "homepage": "https://symfony.com",
            "support": {
                "source": "https://github.com/symfony/error-handler/tree/v7.3.1"
            },
            "funding": [
                {
                    "url": "https://symfony.com/sponsor",
                    "type": "custom"
                },
                {
                    "url": "https://github.com/fabpot",
                    "type": "github"
                },
                {
                    "url": "https://tidelift.com/funding/github/packagist/symfony/symfony",
                    "type": "tidelift"
                }
            ],
            "time": "2025-06-13T07:48:40+00:00"
        },
        {
            "name": "symfony/event-dispatcher",
            "version": "v7.3.0",
            "source": {
                "type": "git",
                "url": "https://github.com/symfony/event-dispatcher.git",
                "reference": "497f73ac996a598c92409b44ac43b6690c4f666d"
            },
            "dist": {
                "type": "zip",
                "url": "https://api.github.com/repos/symfony/event-dispatcher/zipball/497f73ac996a598c92409b44ac43b6690c4f666d",
                "reference": "497f73ac996a598c92409b44ac43b6690c4f666d",
                "shasum": ""
            },
            "require": {
                "php": ">=8.2",
                "symfony/event-dispatcher-contracts": "^2.5|^3"
            },
            "conflict": {
                "symfony/dependency-injection": "<6.4",
                "symfony/service-contracts": "<2.5"
            },
            "provide": {
                "psr/event-dispatcher-implementation": "1.0",
                "symfony/event-dispatcher-implementation": "2.0|3.0"
            },
            "require-dev": {
                "psr/log": "^1|^2|^3",
                "symfony/config": "^6.4|^7.0",
                "symfony/dependency-injection": "^6.4|^7.0",
                "symfony/error-handler": "^6.4|^7.0",
                "symfony/expression-language": "^6.4|^7.0",
                "symfony/http-foundation": "^6.4|^7.0",
                "symfony/service-contracts": "^2.5|^3",
                "symfony/stopwatch": "^6.4|^7.0"
            },
            "type": "library",
            "autoload": {
                "psr-4": {
                    "Symfony\\Component\\EventDispatcher\\": ""
                },
                "exclude-from-classmap": [
                    "/Tests/"
                ]
            },
            "notification-url": "https://packagist.org/downloads/",
            "license": [
                "MIT"
            ],
            "authors": [
                {
                    "name": "Fabien Potencier",
                    "email": "fabien@symfony.com"
                },
                {
                    "name": "Symfony Community",
                    "homepage": "https://symfony.com/contributors"
                }
            ],
            "description": "Provides tools that allow your application components to communicate with each other by dispatching events and listening to them",
            "homepage": "https://symfony.com",
            "support": {
                "source": "https://github.com/symfony/event-dispatcher/tree/v7.3.0"
            },
            "funding": [
                {
                    "url": "https://symfony.com/sponsor",
                    "type": "custom"
                },
                {
                    "url": "https://github.com/fabpot",
                    "type": "github"
                },
                {
                    "url": "https://tidelift.com/funding/github/packagist/symfony/symfony",
                    "type": "tidelift"
                }
            ],
            "time": "2025-04-22T09:11:45+00:00"
        },
        {
            "name": "symfony/event-dispatcher-contracts",
            "version": "v3.6.0",
            "source": {
                "type": "git",
                "url": "https://github.com/symfony/event-dispatcher-contracts.git",
                "reference": "59eb412e93815df44f05f342958efa9f46b1e586"
            },
            "dist": {
                "type": "zip",
                "url": "https://api.github.com/repos/symfony/event-dispatcher-contracts/zipball/59eb412e93815df44f05f342958efa9f46b1e586",
                "reference": "59eb412e93815df44f05f342958efa9f46b1e586",
                "shasum": ""
            },
            "require": {
                "php": ">=8.1",
                "psr/event-dispatcher": "^1"
            },
            "type": "library",
            "extra": {
                "thanks": {
                    "url": "https://github.com/symfony/contracts",
                    "name": "symfony/contracts"
                },
                "branch-alias": {
                    "dev-main": "3.6-dev"
                }
            },
            "autoload": {
                "psr-4": {
                    "Symfony\\Contracts\\EventDispatcher\\": ""
                }
            },
            "notification-url": "https://packagist.org/downloads/",
            "license": [
                "MIT"
            ],
            "authors": [
                {
                    "name": "Nicolas Grekas",
                    "email": "p@tchwork.com"
                },
                {
                    "name": "Symfony Community",
                    "homepage": "https://symfony.com/contributors"
                }
            ],
            "description": "Generic abstractions related to dispatching event",
            "homepage": "https://symfony.com",
            "keywords": [
                "abstractions",
                "contracts",
                "decoupling",
                "interfaces",
                "interoperability",
                "standards"
            ],
            "support": {
                "source": "https://github.com/symfony/event-dispatcher-contracts/tree/v3.6.0"
            },
            "funding": [
                {
                    "url": "https://symfony.com/sponsor",
                    "type": "custom"
                },
                {
                    "url": "https://github.com/fabpot",
                    "type": "github"
                },
                {
                    "url": "https://tidelift.com/funding/github/packagist/symfony/symfony",
                    "type": "tidelift"
                }
            ],
            "time": "2024-09-25T14:21:43+00:00"
        },
        {
            "name": "symfony/finder",
            "version": "v7.3.0",
            "source": {
                "type": "git",
                "url": "https://github.com/symfony/finder.git",
                "reference": "ec2344cf77a48253bbca6939aa3d2477773ea63d"
            },
            "dist": {
                "type": "zip",
                "url": "https://api.github.com/repos/symfony/finder/zipball/ec2344cf77a48253bbca6939aa3d2477773ea63d",
                "reference": "ec2344cf77a48253bbca6939aa3d2477773ea63d",
                "shasum": ""
            },
            "require": {
                "php": ">=8.2"
            },
            "require-dev": {
                "symfony/filesystem": "^6.4|^7.0"
            },
            "type": "library",
            "autoload": {
                "psr-4": {
                    "Symfony\\Component\\Finder\\": ""
                },
                "exclude-from-classmap": [
                    "/Tests/"
                ]
            },
            "notification-url": "https://packagist.org/downloads/",
            "license": [
                "MIT"
            ],
            "authors": [
                {
                    "name": "Fabien Potencier",
                    "email": "fabien@symfony.com"
                },
                {
                    "name": "Symfony Community",
                    "homepage": "https://symfony.com/contributors"
                }
            ],
            "description": "Finds files and directories via an intuitive fluent interface",
            "homepage": "https://symfony.com",
            "support": {
                "source": "https://github.com/symfony/finder/tree/v7.3.0"
            },
            "funding": [
                {
                    "url": "https://symfony.com/sponsor",
                    "type": "custom"
                },
                {
                    "url": "https://github.com/fabpot",
                    "type": "github"
                },
                {
                    "url": "https://tidelift.com/funding/github/packagist/symfony/symfony",
                    "type": "tidelift"
                }
            ],
            "time": "2024-12-30T19:00:26+00:00"
        },
        {
            "name": "symfony/html-sanitizer",
            "version": "v7.3.0",
            "source": {
                "type": "git",
                "url": "https://github.com/symfony/html-sanitizer.git",
                "reference": "cf21254e982b12276329940ca4af5e623ee06c58"
            },
            "dist": {
                "type": "zip",
                "url": "https://api.github.com/repos/symfony/html-sanitizer/zipball/cf21254e982b12276329940ca4af5e623ee06c58",
                "reference": "cf21254e982b12276329940ca4af5e623ee06c58",
                "shasum": ""
            },
            "require": {
                "ext-dom": "*",
                "league/uri": "^6.5|^7.0",
                "masterminds/html5": "^2.7.2",
                "php": ">=8.2"
            },
            "type": "library",
            "autoload": {
                "psr-4": {
                    "Symfony\\Component\\HtmlSanitizer\\": ""
                },
                "exclude-from-classmap": [
                    "/Tests/"
                ]
            },
            "notification-url": "https://packagist.org/downloads/",
            "license": [
                "MIT"
            ],
            "authors": [
                {
                    "name": "Titouan Galopin",
                    "email": "galopintitouan@gmail.com"
                },
                {
                    "name": "Symfony Community",
                    "homepage": "https://symfony.com/contributors"
                }
            ],
            "description": "Provides an object-oriented API to sanitize untrusted HTML input for safe insertion into a document's DOM.",
            "homepage": "https://symfony.com",
            "keywords": [
                "Purifier",
                "html",
                "sanitizer"
            ],
            "support": {
                "source": "https://github.com/symfony/html-sanitizer/tree/v7.3.0"
            },
            "funding": [
                {
                    "url": "https://symfony.com/sponsor",
                    "type": "custom"
                },
                {
                    "url": "https://github.com/fabpot",
                    "type": "github"
                },
                {
                    "url": "https://tidelift.com/funding/github/packagist/symfony/symfony",
                    "type": "tidelift"
                }
            ],
            "time": "2025-03-31T08:49:55+00:00"
        },
        {
            "name": "symfony/http-foundation",
            "version": "v7.3.1",
            "source": {
                "type": "git",
                "url": "https://github.com/symfony/http-foundation.git",
                "reference": "23dd60256610c86a3414575b70c596e5deff6ed9"
            },
            "dist": {
                "type": "zip",
                "url": "https://api.github.com/repos/symfony/http-foundation/zipball/23dd60256610c86a3414575b70c596e5deff6ed9",
                "reference": "23dd60256610c86a3414575b70c596e5deff6ed9",
                "shasum": ""
            },
            "require": {
                "php": ">=8.2",
                "symfony/deprecation-contracts": "^2.5|^3.0",
                "symfony/polyfill-mbstring": "~1.1",
                "symfony/polyfill-php83": "^1.27"
            },
            "conflict": {
                "doctrine/dbal": "<3.6",
                "symfony/cache": "<6.4.12|>=7.0,<7.1.5"
            },
            "require-dev": {
                "doctrine/dbal": "^3.6|^4",
                "predis/predis": "^1.1|^2.0",
                "symfony/cache": "^6.4.12|^7.1.5",
                "symfony/clock": "^6.4|^7.0",
                "symfony/dependency-injection": "^6.4|^7.0",
                "symfony/expression-language": "^6.4|^7.0",
                "symfony/http-kernel": "^6.4|^7.0",
                "symfony/mime": "^6.4|^7.0",
                "symfony/rate-limiter": "^6.4|^7.0"
            },
            "type": "library",
            "autoload": {
                "psr-4": {
                    "Symfony\\Component\\HttpFoundation\\": ""
                },
                "exclude-from-classmap": [
                    "/Tests/"
                ]
            },
            "notification-url": "https://packagist.org/downloads/",
            "license": [
                "MIT"
            ],
            "authors": [
                {
                    "name": "Fabien Potencier",
                    "email": "fabien@symfony.com"
                },
                {
                    "name": "Symfony Community",
                    "homepage": "https://symfony.com/contributors"
                }
            ],
            "description": "Defines an object-oriented layer for the HTTP specification",
            "homepage": "https://symfony.com",
            "support": {
                "source": "https://github.com/symfony/http-foundation/tree/v7.3.1"
            },
            "funding": [
                {
                    "url": "https://symfony.com/sponsor",
                    "type": "custom"
                },
                {
                    "url": "https://github.com/fabpot",
                    "type": "github"
                },
                {
                    "url": "https://tidelift.com/funding/github/packagist/symfony/symfony",
                    "type": "tidelift"
                }
            ],
            "time": "2025-06-23T15:07:14+00:00"
        },
        {
            "name": "symfony/http-kernel",
            "version": "v7.3.1",
            "source": {
                "type": "git",
                "url": "https://github.com/symfony/http-kernel.git",
                "reference": "1644879a66e4aa29c36fe33dfa6c54b450ce1831"
            },
            "dist": {
                "type": "zip",
                "url": "https://api.github.com/repos/symfony/http-kernel/zipball/1644879a66e4aa29c36fe33dfa6c54b450ce1831",
                "reference": "1644879a66e4aa29c36fe33dfa6c54b450ce1831",
                "shasum": ""
            },
            "require": {
                "php": ">=8.2",
                "psr/log": "^1|^2|^3",
                "symfony/deprecation-contracts": "^2.5|^3",
                "symfony/error-handler": "^6.4|^7.0",
                "symfony/event-dispatcher": "^7.3",
                "symfony/http-foundation": "^7.3",
                "symfony/polyfill-ctype": "^1.8"
            },
            "conflict": {
                "symfony/browser-kit": "<6.4",
                "symfony/cache": "<6.4",
                "symfony/config": "<6.4",
                "symfony/console": "<6.4",
                "symfony/dependency-injection": "<6.4",
                "symfony/doctrine-bridge": "<6.4",
                "symfony/form": "<6.4",
                "symfony/http-client": "<6.4",
                "symfony/http-client-contracts": "<2.5",
                "symfony/mailer": "<6.4",
                "symfony/messenger": "<6.4",
                "symfony/translation": "<6.4",
                "symfony/translation-contracts": "<2.5",
                "symfony/twig-bridge": "<6.4",
                "symfony/validator": "<6.4",
                "symfony/var-dumper": "<6.4",
                "twig/twig": "<3.12"
            },
            "provide": {
                "psr/log-implementation": "1.0|2.0|3.0"
            },
            "require-dev": {
                "psr/cache": "^1.0|^2.0|^3.0",
                "symfony/browser-kit": "^6.4|^7.0",
                "symfony/clock": "^6.4|^7.0",
                "symfony/config": "^6.4|^7.0",
                "symfony/console": "^6.4|^7.0",
                "symfony/css-selector": "^6.4|^7.0",
                "symfony/dependency-injection": "^6.4|^7.0",
                "symfony/dom-crawler": "^6.4|^7.0",
                "symfony/expression-language": "^6.4|^7.0",
                "symfony/finder": "^6.4|^7.0",
                "symfony/http-client-contracts": "^2.5|^3",
                "symfony/process": "^6.4|^7.0",
                "symfony/property-access": "^7.1",
                "symfony/routing": "^6.4|^7.0",
                "symfony/serializer": "^7.1",
                "symfony/stopwatch": "^6.4|^7.0",
                "symfony/translation": "^6.4|^7.0",
                "symfony/translation-contracts": "^2.5|^3",
                "symfony/uid": "^6.4|^7.0",
                "symfony/validator": "^6.4|^7.0",
                "symfony/var-dumper": "^6.4|^7.0",
                "symfony/var-exporter": "^6.4|^7.0",
                "twig/twig": "^3.12"
            },
            "type": "library",
            "autoload": {
                "psr-4": {
                    "Symfony\\Component\\HttpKernel\\": ""
                },
                "exclude-from-classmap": [
                    "/Tests/"
                ]
            },
            "notification-url": "https://packagist.org/downloads/",
            "license": [
                "MIT"
            ],
            "authors": [
                {
                    "name": "Fabien Potencier",
                    "email": "fabien@symfony.com"
                },
                {
                    "name": "Symfony Community",
                    "homepage": "https://symfony.com/contributors"
                }
            ],
            "description": "Provides a structured process for converting a Request into a Response",
            "homepage": "https://symfony.com",
            "support": {
                "source": "https://github.com/symfony/http-kernel/tree/v7.3.1"
            },
            "funding": [
                {
                    "url": "https://symfony.com/sponsor",
                    "type": "custom"
                },
                {
                    "url": "https://github.com/fabpot",
                    "type": "github"
                },
                {
                    "url": "https://tidelift.com/funding/github/packagist/symfony/symfony",
                    "type": "tidelift"
                }
            ],
            "time": "2025-06-28T08:24:55+00:00"
        },
        {
            "name": "symfony/mailer",
            "version": "v7.3.1",
            "source": {
                "type": "git",
                "url": "https://github.com/symfony/mailer.git",
                "reference": "b5db5105b290bdbea5ab27b89c69effcf1cb3368"
            },
            "dist": {
                "type": "zip",
                "url": "https://api.github.com/repos/symfony/mailer/zipball/b5db5105b290bdbea5ab27b89c69effcf1cb3368",
                "reference": "b5db5105b290bdbea5ab27b89c69effcf1cb3368",
                "shasum": ""
            },
            "require": {
                "egulias/email-validator": "^2.1.10|^3|^4",
                "php": ">=8.2",
                "psr/event-dispatcher": "^1",
                "psr/log": "^1|^2|^3",
                "symfony/event-dispatcher": "^6.4|^7.0",
                "symfony/mime": "^7.2",
                "symfony/service-contracts": "^2.5|^3"
            },
            "conflict": {
                "symfony/http-client-contracts": "<2.5",
                "symfony/http-kernel": "<6.4",
                "symfony/messenger": "<6.4",
                "symfony/mime": "<6.4",
                "symfony/twig-bridge": "<6.4"
            },
            "require-dev": {
                "symfony/console": "^6.4|^7.0",
                "symfony/http-client": "^6.4|^7.0",
                "symfony/messenger": "^6.4|^7.0",
                "symfony/twig-bridge": "^6.4|^7.0"
            },
            "type": "library",
            "autoload": {
                "psr-4": {
                    "Symfony\\Component\\Mailer\\": ""
                },
                "exclude-from-classmap": [
                    "/Tests/"
                ]
            },
            "notification-url": "https://packagist.org/downloads/",
            "license": [
                "MIT"
            ],
            "authors": [
                {
                    "name": "Fabien Potencier",
                    "email": "fabien@symfony.com"
                },
                {
                    "name": "Symfony Community",
                    "homepage": "https://symfony.com/contributors"
                }
            ],
            "description": "Helps sending emails",
            "homepage": "https://symfony.com",
            "support": {
                "source": "https://github.com/symfony/mailer/tree/v7.3.1"
            },
            "funding": [
                {
                    "url": "https://symfony.com/sponsor",
                    "type": "custom"
                },
                {
                    "url": "https://github.com/fabpot",
                    "type": "github"
                },
                {
                    "url": "https://tidelift.com/funding/github/packagist/symfony/symfony",
                    "type": "tidelift"
                }
            ],
            "time": "2025-06-27T19:55:54+00:00"
        },
        {
            "name": "symfony/mime",
            "version": "v7.3.0",
            "source": {
                "type": "git",
                "url": "https://github.com/symfony/mime.git",
                "reference": "0e7b19b2f399c31df0cdbe5d8cbf53f02f6cfcd9"
            },
            "dist": {
                "type": "zip",
                "url": "https://api.github.com/repos/symfony/mime/zipball/0e7b19b2f399c31df0cdbe5d8cbf53f02f6cfcd9",
                "reference": "0e7b19b2f399c31df0cdbe5d8cbf53f02f6cfcd9",
                "shasum": ""
            },
            "require": {
                "php": ">=8.2",
                "symfony/polyfill-intl-idn": "^1.10",
                "symfony/polyfill-mbstring": "^1.0"
            },
            "conflict": {
                "egulias/email-validator": "~3.0.0",
                "phpdocumentor/reflection-docblock": "<3.2.2",
                "phpdocumentor/type-resolver": "<1.4.0",
                "symfony/mailer": "<6.4",
                "symfony/serializer": "<6.4.3|>7.0,<7.0.3"
            },
            "require-dev": {
                "egulias/email-validator": "^2.1.10|^3.1|^4",
                "league/html-to-markdown": "^5.0",
                "phpdocumentor/reflection-docblock": "^3.0|^4.0|^5.0",
                "symfony/dependency-injection": "^6.4|^7.0",
                "symfony/process": "^6.4|^7.0",
                "symfony/property-access": "^6.4|^7.0",
                "symfony/property-info": "^6.4|^7.0",
                "symfony/serializer": "^6.4.3|^7.0.3"
            },
            "type": "library",
            "autoload": {
                "psr-4": {
                    "Symfony\\Component\\Mime\\": ""
                },
                "exclude-from-classmap": [
                    "/Tests/"
                ]
            },
            "notification-url": "https://packagist.org/downloads/",
            "license": [
                "MIT"
            ],
            "authors": [
                {
                    "name": "Fabien Potencier",
                    "email": "fabien@symfony.com"
                },
                {
                    "name": "Symfony Community",
                    "homepage": "https://symfony.com/contributors"
                }
            ],
            "description": "Allows manipulating MIME messages",
            "homepage": "https://symfony.com",
            "keywords": [
                "mime",
                "mime-type"
            ],
            "support": {
                "source": "https://github.com/symfony/mime/tree/v7.3.0"
            },
            "funding": [
                {
                    "url": "https://symfony.com/sponsor",
                    "type": "custom"
                },
                {
                    "url": "https://github.com/fabpot",
                    "type": "github"
                },
                {
                    "url": "https://tidelift.com/funding/github/packagist/symfony/symfony",
                    "type": "tidelift"
                }
            ],
            "time": "2025-02-19T08:51:26+00:00"
        },
        {
            "name": "symfony/polyfill-ctype",
            "version": "v1.32.0",
            "source": {
                "type": "git",
                "url": "https://github.com/symfony/polyfill-ctype.git",
                "reference": "a3cc8b044a6ea513310cbd48ef7333b384945638"
            },
            "dist": {
                "type": "zip",
                "url": "https://api.github.com/repos/symfony/polyfill-ctype/zipball/a3cc8b044a6ea513310cbd48ef7333b384945638",
                "reference": "a3cc8b044a6ea513310cbd48ef7333b384945638",
                "shasum": ""
            },
            "require": {
                "php": ">=7.2"
            },
            "provide": {
                "ext-ctype": "*"
            },
            "suggest": {
                "ext-ctype": "For best performance"
            },
            "type": "library",
            "extra": {
                "thanks": {
                    "url": "https://github.com/symfony/polyfill",
                    "name": "symfony/polyfill"
                }
            },
            "autoload": {
                "files": [
                    "bootstrap.php"
                ],
                "psr-4": {
                    "Symfony\\Polyfill\\Ctype\\": ""
                }
            },
            "notification-url": "https://packagist.org/downloads/",
            "license": [
                "MIT"
            ],
            "authors": [
                {
                    "name": "Gert de Pagter",
                    "email": "BackEndTea@gmail.com"
                },
                {
                    "name": "Symfony Community",
                    "homepage": "https://symfony.com/contributors"
                }
            ],
            "description": "Symfony polyfill for ctype functions",
            "homepage": "https://symfony.com",
            "keywords": [
                "compatibility",
                "ctype",
                "polyfill",
                "portable"
            ],
            "support": {
                "source": "https://github.com/symfony/polyfill-ctype/tree/v1.32.0"
            },
            "funding": [
                {
                    "url": "https://symfony.com/sponsor",
                    "type": "custom"
                },
                {
                    "url": "https://github.com/fabpot",
                    "type": "github"
                },
                {
                    "url": "https://tidelift.com/funding/github/packagist/symfony/symfony",
                    "type": "tidelift"
                }
            ],
            "time": "2024-09-09T11:45:10+00:00"
        },
        {
            "name": "symfony/polyfill-intl-grapheme",
            "version": "v1.32.0",
            "source": {
                "type": "git",
                "url": "https://github.com/symfony/polyfill-intl-grapheme.git",
                "reference": "b9123926e3b7bc2f98c02ad54f6a4b02b91a8abe"
            },
            "dist": {
                "type": "zip",
                "url": "https://api.github.com/repos/symfony/polyfill-intl-grapheme/zipball/b9123926e3b7bc2f98c02ad54f6a4b02b91a8abe",
                "reference": "b9123926e3b7bc2f98c02ad54f6a4b02b91a8abe",
                "shasum": ""
            },
            "require": {
                "php": ">=7.2"
            },
            "suggest": {
                "ext-intl": "For best performance"
            },
            "type": "library",
            "extra": {
                "thanks": {
                    "url": "https://github.com/symfony/polyfill",
                    "name": "symfony/polyfill"
                }
            },
            "autoload": {
                "files": [
                    "bootstrap.php"
                ],
                "psr-4": {
                    "Symfony\\Polyfill\\Intl\\Grapheme\\": ""
                }
            },
            "notification-url": "https://packagist.org/downloads/",
            "license": [
                "MIT"
            ],
            "authors": [
                {
                    "name": "Nicolas Grekas",
                    "email": "p@tchwork.com"
                },
                {
                    "name": "Symfony Community",
                    "homepage": "https://symfony.com/contributors"
                }
            ],
            "description": "Symfony polyfill for intl's grapheme_* functions",
            "homepage": "https://symfony.com",
            "keywords": [
                "compatibility",
                "grapheme",
                "intl",
                "polyfill",
                "portable",
                "shim"
            ],
            "support": {
                "source": "https://github.com/symfony/polyfill-intl-grapheme/tree/v1.32.0"
            },
            "funding": [
                {
                    "url": "https://symfony.com/sponsor",
                    "type": "custom"
                },
                {
                    "url": "https://github.com/fabpot",
                    "type": "github"
                },
                {
                    "url": "https://tidelift.com/funding/github/packagist/symfony/symfony",
                    "type": "tidelift"
                }
            ],
            "time": "2024-09-09T11:45:10+00:00"
        },
        {
            "name": "symfony/polyfill-intl-idn",
            "version": "v1.32.0",
            "source": {
                "type": "git",
                "url": "https://github.com/symfony/polyfill-intl-idn.git",
                "reference": "9614ac4d8061dc257ecc64cba1b140873dce8ad3"
            },
            "dist": {
                "type": "zip",
                "url": "https://api.github.com/repos/symfony/polyfill-intl-idn/zipball/9614ac4d8061dc257ecc64cba1b140873dce8ad3",
                "reference": "9614ac4d8061dc257ecc64cba1b140873dce8ad3",
                "shasum": ""
            },
            "require": {
                "php": ">=7.2",
                "symfony/polyfill-intl-normalizer": "^1.10"
            },
            "suggest": {
                "ext-intl": "For best performance"
            },
            "type": "library",
            "extra": {
                "thanks": {
                    "url": "https://github.com/symfony/polyfill",
                    "name": "symfony/polyfill"
                }
            },
            "autoload": {
                "files": [
                    "bootstrap.php"
                ],
                "psr-4": {
                    "Symfony\\Polyfill\\Intl\\Idn\\": ""
                }
            },
            "notification-url": "https://packagist.org/downloads/",
            "license": [
                "MIT"
            ],
            "authors": [
                {
                    "name": "Laurent Bassin",
                    "email": "laurent@bassin.info"
                },
                {
                    "name": "Trevor Rowbotham",
                    "email": "trevor.rowbotham@pm.me"
                },
                {
                    "name": "Symfony Community",
                    "homepage": "https://symfony.com/contributors"
                }
            ],
            "description": "Symfony polyfill for intl's idn_to_ascii and idn_to_utf8 functions",
            "homepage": "https://symfony.com",
            "keywords": [
                "compatibility",
                "idn",
                "intl",
                "polyfill",
                "portable",
                "shim"
            ],
            "support": {
                "source": "https://github.com/symfony/polyfill-intl-idn/tree/v1.32.0"
            },
            "funding": [
                {
                    "url": "https://symfony.com/sponsor",
                    "type": "custom"
                },
                {
                    "url": "https://github.com/fabpot",
                    "type": "github"
                },
                {
                    "url": "https://tidelift.com/funding/github/packagist/symfony/symfony",
                    "type": "tidelift"
                }
            ],
            "time": "2024-09-10T14:38:51+00:00"
        },
        {
            "name": "symfony/polyfill-intl-normalizer",
            "version": "v1.32.0",
            "source": {
                "type": "git",
                "url": "https://github.com/symfony/polyfill-intl-normalizer.git",
                "reference": "3833d7255cc303546435cb650316bff708a1c75c"
            },
            "dist": {
                "type": "zip",
                "url": "https://api.github.com/repos/symfony/polyfill-intl-normalizer/zipball/3833d7255cc303546435cb650316bff708a1c75c",
                "reference": "3833d7255cc303546435cb650316bff708a1c75c",
                "shasum": ""
            },
            "require": {
                "php": ">=7.2"
            },
            "suggest": {
                "ext-intl": "For best performance"
            },
            "type": "library",
            "extra": {
                "thanks": {
                    "url": "https://github.com/symfony/polyfill",
                    "name": "symfony/polyfill"
                }
            },
            "autoload": {
                "files": [
                    "bootstrap.php"
                ],
                "psr-4": {
                    "Symfony\\Polyfill\\Intl\\Normalizer\\": ""
                },
                "classmap": [
                    "Resources/stubs"
                ]
            },
            "notification-url": "https://packagist.org/downloads/",
            "license": [
                "MIT"
            ],
            "authors": [
                {
                    "name": "Nicolas Grekas",
                    "email": "p@tchwork.com"
                },
                {
                    "name": "Symfony Community",
                    "homepage": "https://symfony.com/contributors"
                }
            ],
            "description": "Symfony polyfill for intl's Normalizer class and related functions",
            "homepage": "https://symfony.com",
            "keywords": [
                "compatibility",
                "intl",
                "normalizer",
                "polyfill",
                "portable",
                "shim"
            ],
            "support": {
                "source": "https://github.com/symfony/polyfill-intl-normalizer/tree/v1.32.0"
            },
            "funding": [
                {
                    "url": "https://symfony.com/sponsor",
                    "type": "custom"
                },
                {
                    "url": "https://github.com/fabpot",
                    "type": "github"
                },
                {
                    "url": "https://tidelift.com/funding/github/packagist/symfony/symfony",
                    "type": "tidelift"
                }
            ],
            "time": "2024-09-09T11:45:10+00:00"
        },
        {
            "name": "symfony/polyfill-mbstring",
            "version": "v1.32.0",
            "source": {
                "type": "git",
                "url": "https://github.com/symfony/polyfill-mbstring.git",
                "reference": "6d857f4d76bd4b343eac26d6b539585d2bc56493"
            },
            "dist": {
                "type": "zip",
                "url": "https://api.github.com/repos/symfony/polyfill-mbstring/zipball/6d857f4d76bd4b343eac26d6b539585d2bc56493",
                "reference": "6d857f4d76bd4b343eac26d6b539585d2bc56493",
                "shasum": ""
            },
            "require": {
                "ext-iconv": "*",
                "php": ">=7.2"
            },
            "provide": {
                "ext-mbstring": "*"
            },
            "suggest": {
                "ext-mbstring": "For best performance"
            },
            "type": "library",
            "extra": {
                "thanks": {
                    "url": "https://github.com/symfony/polyfill",
                    "name": "symfony/polyfill"
                }
            },
            "autoload": {
                "files": [
                    "bootstrap.php"
                ],
                "psr-4": {
                    "Symfony\\Polyfill\\Mbstring\\": ""
                }
            },
            "notification-url": "https://packagist.org/downloads/",
            "license": [
                "MIT"
            ],
            "authors": [
                {
                    "name": "Nicolas Grekas",
                    "email": "p@tchwork.com"
                },
                {
                    "name": "Symfony Community",
                    "homepage": "https://symfony.com/contributors"
                }
            ],
            "description": "Symfony polyfill for the Mbstring extension",
            "homepage": "https://symfony.com",
            "keywords": [
                "compatibility",
                "mbstring",
                "polyfill",
                "portable",
                "shim"
            ],
            "support": {
                "source": "https://github.com/symfony/polyfill-mbstring/tree/v1.32.0"
            },
            "funding": [
                {
                    "url": "https://symfony.com/sponsor",
                    "type": "custom"
                },
                {
                    "url": "https://github.com/fabpot",
                    "type": "github"
                },
                {
                    "url": "https://tidelift.com/funding/github/packagist/symfony/symfony",
                    "type": "tidelift"
                }
            ],
            "time": "2024-12-23T08:48:59+00:00"
        },
        {
            "name": "symfony/polyfill-php80",
            "version": "v1.32.0",
            "source": {
                "type": "git",
                "url": "https://github.com/symfony/polyfill-php80.git",
                "reference": "0cc9dd0f17f61d8131e7df6b84bd344899fe2608"
            },
            "dist": {
                "type": "zip",
                "url": "https://api.github.com/repos/symfony/polyfill-php80/zipball/0cc9dd0f17f61d8131e7df6b84bd344899fe2608",
                "reference": "0cc9dd0f17f61d8131e7df6b84bd344899fe2608",
                "shasum": ""
            },
            "require": {
                "php": ">=7.2"
            },
            "type": "library",
            "extra": {
                "thanks": {
                    "url": "https://github.com/symfony/polyfill",
                    "name": "symfony/polyfill"
                }
            },
            "autoload": {
                "files": [
                    "bootstrap.php"
                ],
                "psr-4": {
                    "Symfony\\Polyfill\\Php80\\": ""
                },
                "classmap": [
                    "Resources/stubs"
                ]
            },
            "notification-url": "https://packagist.org/downloads/",
            "license": [
                "MIT"
            ],
            "authors": [
                {
                    "name": "Ion Bazan",
                    "email": "ion.bazan@gmail.com"
                },
                {
                    "name": "Nicolas Grekas",
                    "email": "p@tchwork.com"
                },
                {
                    "name": "Symfony Community",
                    "homepage": "https://symfony.com/contributors"
                }
            ],
            "description": "Symfony polyfill backporting some PHP 8.0+ features to lower PHP versions",
            "homepage": "https://symfony.com",
            "keywords": [
                "compatibility",
                "polyfill",
                "portable",
                "shim"
            ],
            "support": {
                "source": "https://github.com/symfony/polyfill-php80/tree/v1.32.0"
            },
            "funding": [
                {
                    "url": "https://symfony.com/sponsor",
                    "type": "custom"
                },
                {
                    "url": "https://github.com/fabpot",
                    "type": "github"
                },
                {
                    "url": "https://tidelift.com/funding/github/packagist/symfony/symfony",
                    "type": "tidelift"
                }
            ],
            "time": "2025-01-02T08:10:11+00:00"
        },
        {
            "name": "symfony/polyfill-php83",
            "version": "v1.32.0",
            "source": {
                "type": "git",
                "url": "https://github.com/symfony/polyfill-php83.git",
                "reference": "2fb86d65e2d424369ad2905e83b236a8805ba491"
            },
            "dist": {
                "type": "zip",
                "url": "https://api.github.com/repos/symfony/polyfill-php83/zipball/2fb86d65e2d424369ad2905e83b236a8805ba491",
                "reference": "2fb86d65e2d424369ad2905e83b236a8805ba491",
                "shasum": ""
            },
            "require": {
                "php": ">=7.2"
            },
            "type": "library",
            "extra": {
                "thanks": {
                    "url": "https://github.com/symfony/polyfill",
                    "name": "symfony/polyfill"
                }
            },
            "autoload": {
                "files": [
                    "bootstrap.php"
                ],
                "psr-4": {
                    "Symfony\\Polyfill\\Php83\\": ""
                },
                "classmap": [
                    "Resources/stubs"
                ]
            },
            "notification-url": "https://packagist.org/downloads/",
            "license": [
                "MIT"
            ],
            "authors": [
                {
                    "name": "Nicolas Grekas",
                    "email": "p@tchwork.com"
                },
                {
                    "name": "Symfony Community",
                    "homepage": "https://symfony.com/contributors"
                }
            ],
            "description": "Symfony polyfill backporting some PHP 8.3+ features to lower PHP versions",
            "homepage": "https://symfony.com",
            "keywords": [
                "compatibility",
                "polyfill",
                "portable",
                "shim"
            ],
            "support": {
                "source": "https://github.com/symfony/polyfill-php83/tree/v1.32.0"
            },
            "funding": [
                {
                    "url": "https://symfony.com/sponsor",
                    "type": "custom"
                },
                {
                    "url": "https://github.com/fabpot",
                    "type": "github"
                },
                {
                    "url": "https://tidelift.com/funding/github/packagist/symfony/symfony",
                    "type": "tidelift"
                }
            ],
            "time": "2024-09-09T11:45:10+00:00"
        },
        {
            "name": "symfony/polyfill-uuid",
            "version": "v1.32.0",
            "source": {
                "type": "git",
                "url": "https://github.com/symfony/polyfill-uuid.git",
                "reference": "21533be36c24be3f4b1669c4725c7d1d2bab4ae2"
            },
            "dist": {
                "type": "zip",
                "url": "https://api.github.com/repos/symfony/polyfill-uuid/zipball/21533be36c24be3f4b1669c4725c7d1d2bab4ae2",
                "reference": "21533be36c24be3f4b1669c4725c7d1d2bab4ae2",
                "shasum": ""
            },
            "require": {
                "php": ">=7.2"
            },
            "provide": {
                "ext-uuid": "*"
            },
            "suggest": {
                "ext-uuid": "For best performance"
            },
            "type": "library",
            "extra": {
                "thanks": {
                    "url": "https://github.com/symfony/polyfill",
                    "name": "symfony/polyfill"
                }
            },
            "autoload": {
                "files": [
                    "bootstrap.php"
                ],
                "psr-4": {
                    "Symfony\\Polyfill\\Uuid\\": ""
                }
            },
            "notification-url": "https://packagist.org/downloads/",
            "license": [
                "MIT"
            ],
            "authors": [
                {
                    "name": "Grégoire Pineau",
                    "email": "lyrixx@lyrixx.info"
                },
                {
                    "name": "Symfony Community",
                    "homepage": "https://symfony.com/contributors"
                }
            ],
            "description": "Symfony polyfill for uuid functions",
            "homepage": "https://symfony.com",
            "keywords": [
                "compatibility",
                "polyfill",
                "portable",
                "uuid"
            ],
            "support": {
                "source": "https://github.com/symfony/polyfill-uuid/tree/v1.32.0"
            },
            "funding": [
                {
                    "url": "https://symfony.com/sponsor",
                    "type": "custom"
                },
                {
                    "url": "https://github.com/fabpot",
                    "type": "github"
                },
                {
                    "url": "https://tidelift.com/funding/github/packagist/symfony/symfony",
                    "type": "tidelift"
                }
            ],
            "time": "2024-09-09T11:45:10+00:00"
        },
        {
            "name": "symfony/process",
            "version": "v7.3.0",
            "source": {
                "type": "git",
                "url": "https://github.com/symfony/process.git",
                "reference": "40c295f2deb408d5e9d2d32b8ba1dd61e36f05af"
            },
            "dist": {
                "type": "zip",
                "url": "https://api.github.com/repos/symfony/process/zipball/40c295f2deb408d5e9d2d32b8ba1dd61e36f05af",
                "reference": "40c295f2deb408d5e9d2d32b8ba1dd61e36f05af",
                "shasum": ""
            },
            "require": {
                "php": ">=8.2"
            },
            "type": "library",
            "autoload": {
                "psr-4": {
                    "Symfony\\Component\\Process\\": ""
                },
                "exclude-from-classmap": [
                    "/Tests/"
                ]
            },
            "notification-url": "https://packagist.org/downloads/",
            "license": [
                "MIT"
            ],
            "authors": [
                {
                    "name": "Fabien Potencier",
                    "email": "fabien@symfony.com"
                },
                {
                    "name": "Symfony Community",
                    "homepage": "https://symfony.com/contributors"
                }
            ],
            "description": "Executes commands in sub-processes",
            "homepage": "https://symfony.com",
            "support": {
                "source": "https://github.com/symfony/process/tree/v7.3.0"
            },
            "funding": [
                {
                    "url": "https://symfony.com/sponsor",
                    "type": "custom"
                },
                {
                    "url": "https://github.com/fabpot",
                    "type": "github"
                },
                {
                    "url": "https://tidelift.com/funding/github/packagist/symfony/symfony",
                    "type": "tidelift"
                }
            ],
            "time": "2025-04-17T09:11:12+00:00"
        },
        {
            "name": "symfony/routing",
            "version": "v7.3.0",
            "source": {
                "type": "git",
                "url": "https://github.com/symfony/routing.git",
                "reference": "8e213820c5fea844ecea29203d2a308019007c15"
            },
            "dist": {
                "type": "zip",
                "url": "https://api.github.com/repos/symfony/routing/zipball/8e213820c5fea844ecea29203d2a308019007c15",
                "reference": "8e213820c5fea844ecea29203d2a308019007c15",
                "shasum": ""
            },
            "require": {
                "php": ">=8.2",
                "symfony/deprecation-contracts": "^2.5|^3"
            },
            "conflict": {
                "symfony/config": "<6.4",
                "symfony/dependency-injection": "<6.4",
                "symfony/yaml": "<6.4"
            },
            "require-dev": {
                "psr/log": "^1|^2|^3",
                "symfony/config": "^6.4|^7.0",
                "symfony/dependency-injection": "^6.4|^7.0",
                "symfony/expression-language": "^6.4|^7.0",
                "symfony/http-foundation": "^6.4|^7.0",
                "symfony/yaml": "^6.4|^7.0"
            },
            "type": "library",
            "autoload": {
                "psr-4": {
                    "Symfony\\Component\\Routing\\": ""
                },
                "exclude-from-classmap": [
                    "/Tests/"
                ]
            },
            "notification-url": "https://packagist.org/downloads/",
            "license": [
                "MIT"
            ],
            "authors": [
                {
                    "name": "Fabien Potencier",
                    "email": "fabien@symfony.com"
                },
                {
                    "name": "Symfony Community",
                    "homepage": "https://symfony.com/contributors"
                }
            ],
            "description": "Maps an HTTP request to a set of configuration variables",
            "homepage": "https://symfony.com",
            "keywords": [
                "router",
                "routing",
                "uri",
                "url"
            ],
            "support": {
                "source": "https://github.com/symfony/routing/tree/v7.3.0"
            },
            "funding": [
                {
                    "url": "https://symfony.com/sponsor",
                    "type": "custom"
                },
                {
                    "url": "https://github.com/fabpot",
                    "type": "github"
                },
                {
                    "url": "https://tidelift.com/funding/github/packagist/symfony/symfony",
                    "type": "tidelift"
                }
            ],
            "time": "2025-05-24T20:43:28+00:00"
        },
        {
            "name": "symfony/service-contracts",
            "version": "v3.6.0",
            "source": {
                "type": "git",
                "url": "https://github.com/symfony/service-contracts.git",
                "reference": "f021b05a130d35510bd6b25fe9053c2a8a15d5d4"
            },
            "dist": {
                "type": "zip",
                "url": "https://api.github.com/repos/symfony/service-contracts/zipball/f021b05a130d35510bd6b25fe9053c2a8a15d5d4",
                "reference": "f021b05a130d35510bd6b25fe9053c2a8a15d5d4",
                "shasum": ""
            },
            "require": {
                "php": ">=8.1",
                "psr/container": "^1.1|^2.0",
                "symfony/deprecation-contracts": "^2.5|^3"
            },
            "conflict": {
                "ext-psr": "<1.1|>=2"
            },
            "type": "library",
            "extra": {
                "thanks": {
                    "url": "https://github.com/symfony/contracts",
                    "name": "symfony/contracts"
                },
                "branch-alias": {
                    "dev-main": "3.6-dev"
                }
            },
            "autoload": {
                "psr-4": {
                    "Symfony\\Contracts\\Service\\": ""
                },
                "exclude-from-classmap": [
                    "/Test/"
                ]
            },
            "notification-url": "https://packagist.org/downloads/",
            "license": [
                "MIT"
            ],
            "authors": [
                {
                    "name": "Nicolas Grekas",
                    "email": "p@tchwork.com"
                },
                {
                    "name": "Symfony Community",
                    "homepage": "https://symfony.com/contributors"
                }
            ],
            "description": "Generic abstractions related to writing services",
            "homepage": "https://symfony.com",
            "keywords": [
                "abstractions",
                "contracts",
                "decoupling",
                "interfaces",
                "interoperability",
                "standards"
            ],
            "support": {
                "source": "https://github.com/symfony/service-contracts/tree/v3.6.0"
            },
            "funding": [
                {
                    "url": "https://symfony.com/sponsor",
                    "type": "custom"
                },
                {
                    "url": "https://github.com/fabpot",
                    "type": "github"
                },
                {
                    "url": "https://tidelift.com/funding/github/packagist/symfony/symfony",
                    "type": "tidelift"
                }
            ],
            "time": "2025-04-25T09:37:31+00:00"
        },
        {
            "name": "symfony/string",
            "version": "v7.3.0",
            "source": {
                "type": "git",
                "url": "https://github.com/symfony/string.git",
                "reference": "f3570b8c61ca887a9e2938e85cb6458515d2b125"
            },
            "dist": {
                "type": "zip",
                "url": "https://api.github.com/repos/symfony/string/zipball/f3570b8c61ca887a9e2938e85cb6458515d2b125",
                "reference": "f3570b8c61ca887a9e2938e85cb6458515d2b125",
                "shasum": ""
            },
            "require": {
                "php": ">=8.2",
                "symfony/polyfill-ctype": "~1.8",
                "symfony/polyfill-intl-grapheme": "~1.0",
                "symfony/polyfill-intl-normalizer": "~1.0",
                "symfony/polyfill-mbstring": "~1.0"
            },
            "conflict": {
                "symfony/translation-contracts": "<2.5"
            },
            "require-dev": {
                "symfony/emoji": "^7.1",
                "symfony/error-handler": "^6.4|^7.0",
                "symfony/http-client": "^6.4|^7.0",
                "symfony/intl": "^6.4|^7.0",
                "symfony/translation-contracts": "^2.5|^3.0",
                "symfony/var-exporter": "^6.4|^7.0"
            },
            "type": "library",
            "autoload": {
                "files": [
                    "Resources/functions.php"
                ],
                "psr-4": {
                    "Symfony\\Component\\String\\": ""
                },
                "exclude-from-classmap": [
                    "/Tests/"
                ]
            },
            "notification-url": "https://packagist.org/downloads/",
            "license": [
                "MIT"
            ],
            "authors": [
                {
                    "name": "Nicolas Grekas",
                    "email": "p@tchwork.com"
                },
                {
                    "name": "Symfony Community",
                    "homepage": "https://symfony.com/contributors"
                }
            ],
            "description": "Provides an object-oriented API to strings and deals with bytes, UTF-8 code points and grapheme clusters in a unified way",
            "homepage": "https://symfony.com",
            "keywords": [
                "grapheme",
                "i18n",
                "string",
                "unicode",
                "utf-8",
                "utf8"
            ],
            "support": {
                "source": "https://github.com/symfony/string/tree/v7.3.0"
            },
            "funding": [
                {
                    "url": "https://symfony.com/sponsor",
                    "type": "custom"
                },
                {
                    "url": "https://github.com/fabpot",
                    "type": "github"
                },
                {
                    "url": "https://tidelift.com/funding/github/packagist/symfony/symfony",
                    "type": "tidelift"
                }
            ],
            "time": "2025-04-20T20:19:01+00:00"
        },
        {
            "name": "symfony/translation",
            "version": "v7.3.1",
            "source": {
                "type": "git",
                "url": "https://github.com/symfony/translation.git",
                "reference": "241d5ac4910d256660238a7ecf250deba4c73063"
            },
            "dist": {
                "type": "zip",
                "url": "https://api.github.com/repos/symfony/translation/zipball/241d5ac4910d256660238a7ecf250deba4c73063",
                "reference": "241d5ac4910d256660238a7ecf250deba4c73063",
                "shasum": ""
            },
            "require": {
                "php": ">=8.2",
                "symfony/deprecation-contracts": "^2.5|^3",
                "symfony/polyfill-mbstring": "~1.0",
                "symfony/translation-contracts": "^2.5|^3.0"
            },
            "conflict": {
                "nikic/php-parser": "<5.0",
                "symfony/config": "<6.4",
                "symfony/console": "<6.4",
                "symfony/dependency-injection": "<6.4",
                "symfony/http-client-contracts": "<2.5",
                "symfony/http-kernel": "<6.4",
                "symfony/service-contracts": "<2.5",
                "symfony/twig-bundle": "<6.4",
                "symfony/yaml": "<6.4"
            },
            "provide": {
                "symfony/translation-implementation": "2.3|3.0"
            },
            "require-dev": {
                "nikic/php-parser": "^5.0",
                "psr/log": "^1|^2|^3",
                "symfony/config": "^6.4|^7.0",
                "symfony/console": "^6.4|^7.0",
                "symfony/dependency-injection": "^6.4|^7.0",
                "symfony/finder": "^6.4|^7.0",
                "symfony/http-client-contracts": "^2.5|^3.0",
                "symfony/http-kernel": "^6.4|^7.0",
                "symfony/intl": "^6.4|^7.0",
                "symfony/polyfill-intl-icu": "^1.21",
                "symfony/routing": "^6.4|^7.0",
                "symfony/service-contracts": "^2.5|^3",
                "symfony/yaml": "^6.4|^7.0"
            },
            "type": "library",
            "autoload": {
                "files": [
                    "Resources/functions.php"
                ],
                "psr-4": {
                    "Symfony\\Component\\Translation\\": ""
                },
                "exclude-from-classmap": [
                    "/Tests/"
                ]
            },
            "notification-url": "https://packagist.org/downloads/",
            "license": [
                "MIT"
            ],
            "authors": [
                {
                    "name": "Fabien Potencier",
                    "email": "fabien@symfony.com"
                },
                {
                    "name": "Symfony Community",
                    "homepage": "https://symfony.com/contributors"
                }
            ],
            "description": "Provides tools to internationalize your application",
            "homepage": "https://symfony.com",
            "support": {
                "source": "https://github.com/symfony/translation/tree/v7.3.1"
            },
            "funding": [
                {
                    "url": "https://symfony.com/sponsor",
                    "type": "custom"
                },
                {
                    "url": "https://github.com/fabpot",
                    "type": "github"
                },
                {
                    "url": "https://tidelift.com/funding/github/packagist/symfony/symfony",
                    "type": "tidelift"
                }
            ],
            "time": "2025-06-27T19:55:54+00:00"
        },
        {
            "name": "symfony/translation-contracts",
            "version": "v3.6.0",
            "source": {
                "type": "git",
                "url": "https://github.com/symfony/translation-contracts.git",
                "reference": "df210c7a2573f1913b2d17cc95f90f53a73d8f7d"
            },
            "dist": {
                "type": "zip",
                "url": "https://api.github.com/repos/symfony/translation-contracts/zipball/df210c7a2573f1913b2d17cc95f90f53a73d8f7d",
                "reference": "df210c7a2573f1913b2d17cc95f90f53a73d8f7d",
                "shasum": ""
            },
            "require": {
                "php": ">=8.1"
            },
            "type": "library",
            "extra": {
                "thanks": {
                    "url": "https://github.com/symfony/contracts",
                    "name": "symfony/contracts"
                },
                "branch-alias": {
                    "dev-main": "3.6-dev"
                }
            },
            "autoload": {
                "psr-4": {
                    "Symfony\\Contracts\\Translation\\": ""
                },
                "exclude-from-classmap": [
                    "/Test/"
                ]
            },
            "notification-url": "https://packagist.org/downloads/",
            "license": [
                "MIT"
            ],
            "authors": [
                {
                    "name": "Nicolas Grekas",
                    "email": "p@tchwork.com"
                },
                {
                    "name": "Symfony Community",
                    "homepage": "https://symfony.com/contributors"
                }
            ],
            "description": "Generic abstractions related to translation",
            "homepage": "https://symfony.com",
            "keywords": [
                "abstractions",
                "contracts",
                "decoupling",
                "interfaces",
                "interoperability",
                "standards"
            ],
            "support": {
                "source": "https://github.com/symfony/translation-contracts/tree/v3.6.0"
            },
            "funding": [
                {
                    "url": "https://symfony.com/sponsor",
                    "type": "custom"
                },
                {
                    "url": "https://github.com/fabpot",
                    "type": "github"
                },
                {
                    "url": "https://tidelift.com/funding/github/packagist/symfony/symfony",
                    "type": "tidelift"
                }
            ],
            "time": "2024-09-27T08:32:26+00:00"
        },
        {
            "name": "symfony/uid",
            "version": "v7.3.1",
            "source": {
                "type": "git",
                "url": "https://github.com/symfony/uid.git",
                "reference": "a69f69f3159b852651a6bf45a9fdd149520525bb"
            },
            "dist": {
                "type": "zip",
                "url": "https://api.github.com/repos/symfony/uid/zipball/a69f69f3159b852651a6bf45a9fdd149520525bb",
                "reference": "a69f69f3159b852651a6bf45a9fdd149520525bb",
                "shasum": ""
            },
            "require": {
                "php": ">=8.2",
                "symfony/polyfill-uuid": "^1.15"
            },
            "require-dev": {
                "symfony/console": "^6.4|^7.0"
            },
            "type": "library",
            "autoload": {
                "psr-4": {
                    "Symfony\\Component\\Uid\\": ""
                },
                "exclude-from-classmap": [
                    "/Tests/"
                ]
            },
            "notification-url": "https://packagist.org/downloads/",
            "license": [
                "MIT"
            ],
            "authors": [
                {
                    "name": "Grégoire Pineau",
                    "email": "lyrixx@lyrixx.info"
                },
                {
                    "name": "Nicolas Grekas",
                    "email": "p@tchwork.com"
                },
                {
                    "name": "Symfony Community",
                    "homepage": "https://symfony.com/contributors"
                }
            ],
            "description": "Provides an object-oriented API to generate and represent UIDs",
            "homepage": "https://symfony.com",
            "keywords": [
                "UID",
                "ulid",
                "uuid"
            ],
            "support": {
                "source": "https://github.com/symfony/uid/tree/v7.3.1"
            },
            "funding": [
                {
                    "url": "https://symfony.com/sponsor",
                    "type": "custom"
                },
                {
                    "url": "https://github.com/fabpot",
                    "type": "github"
                },
                {
                    "url": "https://tidelift.com/funding/github/packagist/symfony/symfony",
                    "type": "tidelift"
                }
            ],
            "time": "2025-06-27T19:55:54+00:00"
        },
        {
            "name": "symfony/var-dumper",
            "version": "v7.3.1",
            "source": {
                "type": "git",
                "url": "https://github.com/symfony/var-dumper.git",
                "reference": "6e209fbe5f5a7b6043baba46fe5735a4b85d0d42"
            },
            "dist": {
                "type": "zip",
                "url": "https://api.github.com/repos/symfony/var-dumper/zipball/6e209fbe5f5a7b6043baba46fe5735a4b85d0d42",
                "reference": "6e209fbe5f5a7b6043baba46fe5735a4b85d0d42",
                "shasum": ""
            },
            "require": {
                "php": ">=8.2",
                "symfony/deprecation-contracts": "^2.5|^3",
                "symfony/polyfill-mbstring": "~1.0"
            },
            "conflict": {
                "symfony/console": "<6.4"
            },
            "require-dev": {
                "ext-iconv": "*",
                "symfony/console": "^6.4|^7.0",
                "symfony/http-kernel": "^6.4|^7.0",
                "symfony/process": "^6.4|^7.0",
                "symfony/uid": "^6.4|^7.0",
                "twig/twig": "^3.12"
            },
            "bin": [
                "Resources/bin/var-dump-server"
            ],
            "type": "library",
            "autoload": {
                "files": [
                    "Resources/functions/dump.php"
                ],
                "psr-4": {
                    "Symfony\\Component\\VarDumper\\": ""
                },
                "exclude-from-classmap": [
                    "/Tests/"
                ]
            },
            "notification-url": "https://packagist.org/downloads/",
            "license": [
                "MIT"
            ],
            "authors": [
                {
                    "name": "Nicolas Grekas",
                    "email": "p@tchwork.com"
                },
                {
                    "name": "Symfony Community",
                    "homepage": "https://symfony.com/contributors"
                }
            ],
            "description": "Provides mechanisms for walking through any arbitrary PHP variable",
            "homepage": "https://symfony.com",
            "keywords": [
                "debug",
                "dump"
            ],
            "support": {
                "source": "https://github.com/symfony/var-dumper/tree/v7.3.1"
            },
            "funding": [
                {
                    "url": "https://symfony.com/sponsor",
                    "type": "custom"
                },
                {
                    "url": "https://github.com/fabpot",
                    "type": "github"
                },
                {
                    "url": "https://tidelift.com/funding/github/packagist/symfony/symfony",
                    "type": "tidelift"
                }
            ],
            "time": "2025-06-27T19:55:54+00:00"
        },
        {
            "name": "tijsverkoyen/css-to-inline-styles",
            "version": "v2.3.0",
            "source": {
                "type": "git",
                "url": "https://github.com/tijsverkoyen/CssToInlineStyles.git",
                "reference": "0d72ac1c00084279c1816675284073c5a337c20d"
            },
            "dist": {
                "type": "zip",
                "url": "https://api.github.com/repos/tijsverkoyen/CssToInlineStyles/zipball/0d72ac1c00084279c1816675284073c5a337c20d",
                "reference": "0d72ac1c00084279c1816675284073c5a337c20d",
                "shasum": ""
            },
            "require": {
                "ext-dom": "*",
                "ext-libxml": "*",
                "php": "^7.4 || ^8.0",
                "symfony/css-selector": "^5.4 || ^6.0 || ^7.0"
            },
            "require-dev": {
                "phpstan/phpstan": "^2.0",
                "phpstan/phpstan-phpunit": "^2.0",
                "phpunit/phpunit": "^8.5.21 || ^9.5.10"
            },
            "type": "library",
            "extra": {
                "branch-alias": {
                    "dev-master": "2.x-dev"
                }
            },
            "autoload": {
                "psr-4": {
                    "TijsVerkoyen\\CssToInlineStyles\\": "src"
                }
            },
            "notification-url": "https://packagist.org/downloads/",
            "license": [
                "BSD-3-Clause"
            ],
            "authors": [
                {
                    "name": "Tijs Verkoyen",
                    "email": "css_to_inline_styles@verkoyen.eu",
                    "role": "Developer"
                }
            ],
            "description": "CssToInlineStyles is a class that enables you to convert HTML-pages/files into HTML-pages/files with inline styles. This is very useful when you're sending emails.",
            "homepage": "https://github.com/tijsverkoyen/CssToInlineStyles",
            "support": {
                "issues": "https://github.com/tijsverkoyen/CssToInlineStyles/issues",
                "source": "https://github.com/tijsverkoyen/CssToInlineStyles/tree/v2.3.0"
            },
            "time": "2024-12-21T16:25:41+00:00"
        },
        {
            "name": "vlucas/phpdotenv",
            "version": "v5.6.2",
            "source": {
                "type": "git",
                "url": "https://github.com/vlucas/phpdotenv.git",
                "reference": "24ac4c74f91ee2c193fa1aaa5c249cb0822809af"
            },
            "dist": {
                "type": "zip",
                "url": "https://api.github.com/repos/vlucas/phpdotenv/zipball/24ac4c74f91ee2c193fa1aaa5c249cb0822809af",
                "reference": "24ac4c74f91ee2c193fa1aaa5c249cb0822809af",
                "shasum": ""
            },
            "require": {
                "ext-pcre": "*",
                "graham-campbell/result-type": "^1.1.3",
                "php": "^7.2.5 || ^8.0",
                "phpoption/phpoption": "^1.9.3",
                "symfony/polyfill-ctype": "^1.24",
                "symfony/polyfill-mbstring": "^1.24",
                "symfony/polyfill-php80": "^1.24"
            },
            "require-dev": {
                "bamarni/composer-bin-plugin": "^1.8.2",
                "ext-filter": "*",
                "phpunit/phpunit": "^8.5.34 || ^9.6.13 || ^10.4.2"
            },
            "suggest": {
                "ext-filter": "Required to use the boolean validator."
            },
            "type": "library",
            "extra": {
                "bamarni-bin": {
                    "bin-links": true,
                    "forward-command": false
                },
                "branch-alias": {
                    "dev-master": "5.6-dev"
                }
            },
            "autoload": {
                "psr-4": {
                    "Dotenv\\": "src/"
                }
            },
            "notification-url": "https://packagist.org/downloads/",
            "license": [
                "BSD-3-Clause"
            ],
            "authors": [
                {
                    "name": "Graham Campbell",
                    "email": "hello@gjcampbell.co.uk",
                    "homepage": "https://github.com/GrahamCampbell"
                },
                {
                    "name": "Vance Lucas",
                    "email": "vance@vancelucas.com",
                    "homepage": "https://github.com/vlucas"
                }
            ],
            "description": "Loads environment variables from `.env` to `getenv()`, `$_ENV` and `$_SERVER` automagically.",
            "keywords": [
                "dotenv",
                "env",
                "environment"
            ],
            "support": {
                "issues": "https://github.com/vlucas/phpdotenv/issues",
                "source": "https://github.com/vlucas/phpdotenv/tree/v5.6.2"
            },
            "funding": [
                {
                    "url": "https://github.com/GrahamCampbell",
                    "type": "github"
                },
                {
                    "url": "https://tidelift.com/funding/github/packagist/vlucas/phpdotenv",
                    "type": "tidelift"
                }
            ],
            "time": "2025-04-30T23:37:27+00:00"
        },
        {
            "name": "voku/portable-ascii",
            "version": "2.0.3",
            "source": {
                "type": "git",
                "url": "https://github.com/voku/portable-ascii.git",
                "reference": "b1d923f88091c6bf09699efcd7c8a1b1bfd7351d"
            },
            "dist": {
                "type": "zip",
                "url": "https://api.github.com/repos/voku/portable-ascii/zipball/b1d923f88091c6bf09699efcd7c8a1b1bfd7351d",
                "reference": "b1d923f88091c6bf09699efcd7c8a1b1bfd7351d",
                "shasum": ""
            },
            "require": {
                "php": ">=7.0.0"
            },
            "require-dev": {
                "phpunit/phpunit": "~6.0 || ~7.0 || ~9.0"
            },
            "suggest": {
                "ext-intl": "Use Intl for transliterator_transliterate() support"
            },
            "type": "library",
            "autoload": {
                "psr-4": {
                    "voku\\": "src/voku/"
                }
            },
            "notification-url": "https://packagist.org/downloads/",
            "license": [
                "MIT"
            ],
            "authors": [
                {
                    "name": "Lars Moelleken",
                    "homepage": "https://www.moelleken.org/"
                }
            ],
            "description": "Portable ASCII library - performance optimized (ascii) string functions for php.",
            "homepage": "https://github.com/voku/portable-ascii",
            "keywords": [
                "ascii",
                "clean",
                "php"
            ],
            "support": {
                "issues": "https://github.com/voku/portable-ascii/issues",
                "source": "https://github.com/voku/portable-ascii/tree/2.0.3"
            },
            "funding": [
                {
                    "url": "https://www.paypal.me/moelleken",
                    "type": "custom"
                },
                {
                    "url": "https://github.com/voku",
                    "type": "github"
                },
                {
                    "url": "https://opencollective.com/portable-ascii",
                    "type": "open_collective"
                },
                {
                    "url": "https://www.patreon.com/voku",
                    "type": "patreon"
                },
                {
                    "url": "https://tidelift.com/funding/github/packagist/voku/portable-ascii",
                    "type": "tidelift"
                }
            ],
            "time": "2024-11-21T01:49:47+00:00"
        },
        {
            "name": "webmozart/assert",
            "version": "1.11.0",
            "source": {
                "type": "git",
                "url": "https://github.com/webmozarts/assert.git",
                "reference": "11cb2199493b2f8a3b53e7f19068fc6aac760991"
            },
            "dist": {
                "type": "zip",
                "url": "https://api.github.com/repos/webmozarts/assert/zipball/11cb2199493b2f8a3b53e7f19068fc6aac760991",
                "reference": "11cb2199493b2f8a3b53e7f19068fc6aac760991",
                "shasum": ""
            },
            "require": {
                "ext-ctype": "*",
                "php": "^7.2 || ^8.0"
            },
            "conflict": {
                "phpstan/phpstan": "<0.12.20",
                "vimeo/psalm": "<4.6.1 || 4.6.2"
            },
            "require-dev": {
                "phpunit/phpunit": "^8.5.13"
            },
            "type": "library",
            "extra": {
                "branch-alias": {
                    "dev-master": "1.10-dev"
                }
            },
            "autoload": {
                "psr-4": {
                    "Webmozart\\Assert\\": "src/"
                }
            },
            "notification-url": "https://packagist.org/downloads/",
            "license": [
                "MIT"
            ],
            "authors": [
                {
                    "name": "Bernhard Schussek",
                    "email": "bschussek@gmail.com"
                }
            ],
            "description": "Assertions to validate method input/output with nice error messages.",
            "keywords": [
                "assert",
                "check",
                "validate"
            ],
            "support": {
                "issues": "https://github.com/webmozarts/assert/issues",
                "source": "https://github.com/webmozarts/assert/tree/1.11.0"
            },
            "time": "2022-06-03T18:03:27+00:00"
        }
    ],
    "packages-dev": [
        {
            "name": "fakerphp/faker",
            "version": "v1.24.1",
            "source": {
                "type": "git",
                "url": "https://github.com/FakerPHP/Faker.git",
                "reference": "e0ee18eb1e6dc3cda3ce9fd97e5a0689a88a64b5"
            },
            "dist": {
                "type": "zip",
                "url": "https://api.github.com/repos/FakerPHP/Faker/zipball/e0ee18eb1e6dc3cda3ce9fd97e5a0689a88a64b5",
                "reference": "e0ee18eb1e6dc3cda3ce9fd97e5a0689a88a64b5",
                "shasum": ""
            },
            "require": {
                "php": "^7.4 || ^8.0",
                "psr/container": "^1.0 || ^2.0",
                "symfony/deprecation-contracts": "^2.2 || ^3.0"
            },
            "conflict": {
                "fzaninotto/faker": "*"
            },
            "require-dev": {
                "bamarni/composer-bin-plugin": "^1.4.1",
                "doctrine/persistence": "^1.3 || ^2.0",
                "ext-intl": "*",
                "phpunit/phpunit": "^9.5.26",
                "symfony/phpunit-bridge": "^5.4.16"
            },
            "suggest": {
                "doctrine/orm": "Required to use Faker\\ORM\\Doctrine",
                "ext-curl": "Required by Faker\\Provider\\Image to download images.",
                "ext-dom": "Required by Faker\\Provider\\HtmlLorem for generating random HTML.",
                "ext-iconv": "Required by Faker\\Provider\\ru_RU\\Text::realText() for generating real Russian text.",
                "ext-mbstring": "Required for multibyte Unicode string functionality."
            },
            "type": "library",
            "autoload": {
                "psr-4": {
                    "Faker\\": "src/Faker/"
                }
            },
            "notification-url": "https://packagist.org/downloads/",
            "license": [
                "MIT"
            ],
            "authors": [
                {
                    "name": "François Zaninotto"
                }
            ],
            "description": "Faker is a PHP library that generates fake data for you.",
            "keywords": [
                "data",
                "faker",
                "fixtures"
            ],
            "support": {
                "issues": "https://github.com/FakerPHP/Faker/issues",
                "source": "https://github.com/FakerPHP/Faker/tree/v1.24.1"
            },
            "time": "2024-11-21T13:46:39+00:00"
        },
        {
            "name": "filp/whoops",
            "version": "2.18.3",
            "source": {
                "type": "git",
                "url": "https://github.com/filp/whoops.git",
                "reference": "59a123a3d459c5a23055802237cb317f609867e5"
            },
            "dist": {
                "type": "zip",
                "url": "https://api.github.com/repos/filp/whoops/zipball/59a123a3d459c5a23055802237cb317f609867e5",
                "reference": "59a123a3d459c5a23055802237cb317f609867e5",
                "shasum": ""
            },
            "require": {
                "php": "^7.1 || ^8.0",
                "psr/log": "^1.0.1 || ^2.0 || ^3.0"
            },
            "require-dev": {
                "mockery/mockery": "^1.0",
                "phpunit/phpunit": "^7.5.20 || ^8.5.8 || ^9.3.3",
                "symfony/var-dumper": "^4.0 || ^5.0"
            },
            "suggest": {
                "symfony/var-dumper": "Pretty print complex values better with var-dumper available",
                "whoops/soap": "Formats errors as SOAP responses"
            },
            "type": "library",
            "extra": {
                "branch-alias": {
                    "dev-master": "2.7-dev"
                }
            },
            "autoload": {
                "psr-4": {
                    "Whoops\\": "src/Whoops/"
                }
            },
            "notification-url": "https://packagist.org/downloads/",
            "license": [
                "MIT"
            ],
            "authors": [
                {
                    "name": "Filipe Dobreira",
                    "homepage": "https://github.com/filp",
                    "role": "Developer"
                }
            ],
            "description": "php error handling for cool kids",
            "homepage": "https://filp.github.io/whoops/",
            "keywords": [
                "error",
                "exception",
                "handling",
                "library",
                "throwable",
                "whoops"
            ],
            "support": {
                "issues": "https://github.com/filp/whoops/issues",
                "source": "https://github.com/filp/whoops/tree/2.18.3"
            },
            "funding": [
                {
                    "url": "https://github.com/denis-sokolov",
                    "type": "github"
                }
            ],
            "time": "2025-06-16T00:02:10+00:00"
        },
        {
            "name": "hamcrest/hamcrest-php",
            "version": "v2.1.1",
            "source": {
                "type": "git",
                "url": "https://github.com/hamcrest/hamcrest-php.git",
                "reference": "f8b1c0173b22fa6ec77a81fe63e5b01eba7e6487"
            },
            "dist": {
                "type": "zip",
                "url": "https://api.github.com/repos/hamcrest/hamcrest-php/zipball/f8b1c0173b22fa6ec77a81fe63e5b01eba7e6487",
                "reference": "f8b1c0173b22fa6ec77a81fe63e5b01eba7e6487",
                "shasum": ""
            },
            "require": {
                "php": "^7.4|^8.0"
            },
            "replace": {
                "cordoval/hamcrest-php": "*",
                "davedevelopment/hamcrest-php": "*",
                "kodova/hamcrest-php": "*"
            },
            "require-dev": {
                "phpunit/php-file-iterator": "^1.4 || ^2.0 || ^3.0",
                "phpunit/phpunit": "^4.8.36 || ^5.7 || ^6.5 || ^7.0 || ^8.0 || ^9.0"
            },
            "type": "library",
            "extra": {
                "branch-alias": {
                    "dev-master": "2.1-dev"
                }
            },
            "autoload": {
                "classmap": [
                    "hamcrest"
                ]
            },
            "notification-url": "https://packagist.org/downloads/",
            "license": [
                "BSD-3-Clause"
            ],
            "description": "This is the PHP port of Hamcrest Matchers",
            "keywords": [
                "test"
            ],
            "support": {
                "issues": "https://github.com/hamcrest/hamcrest-php/issues",
                "source": "https://github.com/hamcrest/hamcrest-php/tree/v2.1.1"
            },
            "time": "2025-04-30T06:54:44+00:00"
        },
        {
            "name": "laravel/pail",
            "version": "v1.2.3",
            "source": {
                "type": "git",
                "url": "https://github.com/laravel/pail.git",
                "reference": "8cc3d575c1f0e57eeb923f366a37528c50d2385a"
            },
            "dist": {
                "type": "zip",
                "url": "https://api.github.com/repos/laravel/pail/zipball/8cc3d575c1f0e57eeb923f366a37528c50d2385a",
                "reference": "8cc3d575c1f0e57eeb923f366a37528c50d2385a",
                "shasum": ""
            },
            "require": {
                "ext-mbstring": "*",
                "illuminate/console": "^10.24|^11.0|^12.0",
                "illuminate/contracts": "^10.24|^11.0|^12.0",
                "illuminate/log": "^10.24|^11.0|^12.0",
                "illuminate/process": "^10.24|^11.0|^12.0",
                "illuminate/support": "^10.24|^11.0|^12.0",
                "nunomaduro/termwind": "^1.15|^2.0",
                "php": "^8.2",
                "symfony/console": "^6.0|^7.0"
            },
            "require-dev": {
                "laravel/framework": "^10.24|^11.0|^12.0",
                "laravel/pint": "^1.13",
                "orchestra/testbench-core": "^8.13|^9.0|^10.0",
                "pestphp/pest": "^2.20|^3.0",
                "pestphp/pest-plugin-type-coverage": "^2.3|^3.0",
                "phpstan/phpstan": "^1.12.27",
                "symfony/var-dumper": "^6.3|^7.0"
            },
            "type": "library",
            "extra": {
                "laravel": {
                    "providers": [
                        "Laravel\\Pail\\PailServiceProvider"
                    ]
                },
                "branch-alias": {
                    "dev-main": "1.x-dev"
                }
            },
            "autoload": {
                "psr-4": {
                    "Laravel\\Pail\\": "src/"
                }
            },
            "notification-url": "https://packagist.org/downloads/",
            "license": [
                "MIT"
            ],
            "authors": [
                {
                    "name": "Taylor Otwell",
                    "email": "taylor@laravel.com"
                },
                {
                    "name": "Nuno Maduro",
                    "email": "enunomaduro@gmail.com"
                }
            ],
            "description": "Easily delve into your Laravel application's log files directly from the command line.",
            "homepage": "https://github.com/laravel/pail",
            "keywords": [
                "dev",
                "laravel",
                "logs",
                "php",
                "tail"
            ],
            "support": {
                "issues": "https://github.com/laravel/pail/issues",
                "source": "https://github.com/laravel/pail"
            },
            "time": "2025-06-05T13:55:57+00:00"
        },
        {
            "name": "laravel/pint",
            "version": "v1.24.0",
            "source": {
                "type": "git",
                "url": "https://github.com/laravel/pint.git",
                "reference": "0345f3b05f136801af8c339f9d16ef29e6b4df8a"
            },
            "dist": {
                "type": "zip",
                "url": "https://api.github.com/repos/laravel/pint/zipball/0345f3b05f136801af8c339f9d16ef29e6b4df8a",
                "reference": "0345f3b05f136801af8c339f9d16ef29e6b4df8a",
                "shasum": ""
            },
            "require": {
                "ext-json": "*",
                "ext-mbstring": "*",
                "ext-tokenizer": "*",
                "ext-xml": "*",
                "php": "^8.2.0"
            },
            "require-dev": {
                "friendsofphp/php-cs-fixer": "^3.82.2",
                "illuminate/view": "^11.45.1",
                "larastan/larastan": "^3.5.0",
                "laravel-zero/framework": "^11.45.0",
                "mockery/mockery": "^1.6.12",
                "nunomaduro/termwind": "^2.3.1",
                "pestphp/pest": "^2.36.0"
            },
            "bin": [
                "builds/pint"
            ],
            "type": "project",
            "autoload": {
                "files": [
                    "overrides/Runner/Parallel/ProcessFactory.php"
                ],
                "psr-4": {
                    "App\\": "app/",
                    "Database\\Seeders\\": "database/seeders/",
                    "Database\\Factories\\": "database/factories/"
                }
            },
            "notification-url": "https://packagist.org/downloads/",
            "license": [
                "MIT"
            ],
            "authors": [
                {
                    "name": "Nuno Maduro",
                    "email": "enunomaduro@gmail.com"
                }
            ],
            "description": "An opinionated code formatter for PHP.",
            "homepage": "https://laravel.com",
            "keywords": [
                "format",
                "formatter",
                "lint",
                "linter",
                "php"
            ],
            "support": {
                "issues": "https://github.com/laravel/pint/issues",
                "source": "https://github.com/laravel/pint"
            },
            "time": "2025-07-10T18:09:32+00:00"
        },
        {
            "name": "laravel/sail",
            "version": "v1.44.0",
            "source": {
                "type": "git",
                "url": "https://github.com/laravel/sail.git",
                "reference": "a09097bd2a8a38e23ac472fa6a6cf5b0d1c1d3fe"
            },
            "dist": {
                "type": "zip",
                "url": "https://api.github.com/repos/laravel/sail/zipball/a09097bd2a8a38e23ac472fa6a6cf5b0d1c1d3fe",
                "reference": "a09097bd2a8a38e23ac472fa6a6cf5b0d1c1d3fe",
                "shasum": ""
            },
            "require": {
                "illuminate/console": "^9.52.16|^10.0|^11.0|^12.0",
                "illuminate/contracts": "^9.52.16|^10.0|^11.0|^12.0",
                "illuminate/support": "^9.52.16|^10.0|^11.0|^12.0",
                "php": "^8.0",
                "symfony/console": "^6.0|^7.0",
                "symfony/yaml": "^6.0|^7.0"
            },
            "require-dev": {
                "orchestra/testbench": "^7.0|^8.0|^9.0|^10.0",
                "phpstan/phpstan": "^1.10"
            },
            "bin": [
                "bin/sail"
            ],
            "type": "library",
            "extra": {
                "laravel": {
                    "providers": [
                        "Laravel\\Sail\\SailServiceProvider"
                    ]
                }
            },
            "autoload": {
                "psr-4": {
                    "Laravel\\Sail\\": "src/"
                }
            },
            "notification-url": "https://packagist.org/downloads/",
            "license": [
                "MIT"
            ],
            "authors": [
                {
                    "name": "Taylor Otwell",
                    "email": "taylor@laravel.com"
                }
            ],
            "description": "Docker files for running a basic Laravel application.",
            "keywords": [
                "docker",
                "laravel"
            ],
            "support": {
                "issues": "https://github.com/laravel/sail/issues",
                "source": "https://github.com/laravel/sail"
            },
            "time": "2025-07-04T16:17:06+00:00"
        },
        {
            "name": "laravel/telescope",
            "version": "v5.10.2",
            "source": {
                "type": "git",
                "url": "https://github.com/laravel/telescope.git",
                "reference": "6d249d93ab06dc147ac62ea02b4272c2e7a24b72"
            },
            "dist": {
                "type": "zip",
                "url": "https://api.github.com/repos/laravel/telescope/zipball/6d249d93ab06dc147ac62ea02b4272c2e7a24b72",
                "reference": "6d249d93ab06dc147ac62ea02b4272c2e7a24b72",
                "shasum": ""
            },
            "require": {
                "ext-json": "*",
                "laravel/framework": "^8.37|^9.0|^10.0|^11.0|^12.0",
                "php": "^8.0",
                "symfony/console": "^5.3|^6.0|^7.0",
                "symfony/var-dumper": "^5.0|^6.0|^7.0"
            },
            "require-dev": {
                "ext-gd": "*",
                "guzzlehttp/guzzle": "^6.0|^7.0",
                "laravel/octane": "^1.4|^2.0|dev-develop",
                "orchestra/testbench": "^6.40|^7.37|^8.17|^9.0|^10.0",
                "phpstan/phpstan": "^1.10",
                "phpunit/phpunit": "^9.0|^10.5|^11.5"
            },
            "type": "library",
            "extra": {
                "laravel": {
                    "providers": [
                        "Laravel\\Telescope\\TelescopeServiceProvider"
                    ]
                }
            },
            "autoload": {
                "psr-4": {
                    "Laravel\\Telescope\\": "src/",
                    "Laravel\\Telescope\\Database\\Factories\\": "database/factories/"
                }
            },
            "notification-url": "https://packagist.org/downloads/",
            "license": [
                "MIT"
            ],
            "authors": [
                {
                    "name": "Taylor Otwell",
                    "email": "taylor@laravel.com"
                },
                {
                    "name": "Mohamed Said",
                    "email": "mohamed@laravel.com"
                }
            ],
            "description": "An elegant debug assistant for the Laravel framework.",
            "keywords": [
                "debugging",
                "laravel",
                "monitoring"
            ],
            "support": {
                "issues": "https://github.com/laravel/telescope/issues",
                "source": "https://github.com/laravel/telescope/tree/v5.10.2"
            },
            "time": "2025-07-24T05:26:13+00:00"
        },
        {
            "name": "mockery/mockery",
            "version": "1.6.12",
            "source": {
                "type": "git",
                "url": "https://github.com/mockery/mockery.git",
                "reference": "1f4efdd7d3beafe9807b08156dfcb176d18f1699"
            },
            "dist": {
                "type": "zip",
                "url": "https://api.github.com/repos/mockery/mockery/zipball/1f4efdd7d3beafe9807b08156dfcb176d18f1699",
                "reference": "1f4efdd7d3beafe9807b08156dfcb176d18f1699",
                "shasum": ""
            },
            "require": {
                "hamcrest/hamcrest-php": "^2.0.1",
                "lib-pcre": ">=7.0",
                "php": ">=7.3"
            },
            "conflict": {
                "phpunit/phpunit": "<8.0"
            },
            "require-dev": {
                "phpunit/phpunit": "^8.5 || ^9.6.17",
                "symplify/easy-coding-standard": "^12.1.14"
            },
            "type": "library",
            "autoload": {
                "files": [
                    "library/helpers.php",
                    "library/Mockery.php"
                ],
                "psr-4": {
                    "Mockery\\": "library/Mockery"
                }
            },
            "notification-url": "https://packagist.org/downloads/",
            "license": [
                "BSD-3-Clause"
            ],
            "authors": [
                {
                    "name": "Pádraic Brady",
                    "email": "padraic.brady@gmail.com",
                    "homepage": "https://github.com/padraic",
                    "role": "Author"
                },
                {
                    "name": "Dave Marshall",
                    "email": "dave.marshall@atstsolutions.co.uk",
                    "homepage": "https://davedevelopment.co.uk",
                    "role": "Developer"
                },
                {
                    "name": "Nathanael Esayeas",
                    "email": "nathanael.esayeas@protonmail.com",
                    "homepage": "https://github.com/ghostwriter",
                    "role": "Lead Developer"
                }
            ],
            "description": "Mockery is a simple yet flexible PHP mock object framework",
            "homepage": "https://github.com/mockery/mockery",
            "keywords": [
                "BDD",
                "TDD",
                "library",
                "mock",
                "mock objects",
                "mockery",
                "stub",
                "test",
                "test double",
                "testing"
            ],
            "support": {
                "docs": "https://docs.mockery.io/",
                "issues": "https://github.com/mockery/mockery/issues",
                "rss": "https://github.com/mockery/mockery/releases.atom",
                "security": "https://github.com/mockery/mockery/security/advisories",
                "source": "https://github.com/mockery/mockery"
            },
            "time": "2024-05-16T03:13:13+00:00"
        },
        {
            "name": "myclabs/deep-copy",
            "version": "1.13.3",
            "source": {
                "type": "git",
                "url": "https://github.com/myclabs/DeepCopy.git",
                "reference": "faed855a7b5f4d4637717c2b3863e277116beb36"
            },
            "dist": {
                "type": "zip",
                "url": "https://api.github.com/repos/myclabs/DeepCopy/zipball/faed855a7b5f4d4637717c2b3863e277116beb36",
                "reference": "faed855a7b5f4d4637717c2b3863e277116beb36",
                "shasum": ""
            },
            "require": {
                "php": "^7.1 || ^8.0"
            },
            "conflict": {
                "doctrine/collections": "<1.6.8",
                "doctrine/common": "<2.13.3 || >=3 <3.2.2"
            },
            "require-dev": {
                "doctrine/collections": "^1.6.8",
                "doctrine/common": "^2.13.3 || ^3.2.2",
                "phpspec/prophecy": "^1.10",
                "phpunit/phpunit": "^7.5.20 || ^8.5.23 || ^9.5.13"
            },
            "type": "library",
            "autoload": {
                "files": [
                    "src/DeepCopy/deep_copy.php"
                ],
                "psr-4": {
                    "DeepCopy\\": "src/DeepCopy/"
                }
            },
            "notification-url": "https://packagist.org/downloads/",
            "license": [
                "MIT"
            ],
            "description": "Create deep copies (clones) of your objects",
            "keywords": [
                "clone",
                "copy",
                "duplicate",
                "object",
                "object graph"
            ],
            "support": {
                "issues": "https://github.com/myclabs/DeepCopy/issues",
                "source": "https://github.com/myclabs/DeepCopy/tree/1.13.3"
            },
            "funding": [
                {
                    "url": "https://tidelift.com/funding/github/packagist/myclabs/deep-copy",
                    "type": "tidelift"
                }
            ],
            "time": "2025-07-05T12:25:42+00:00"
        },
        {
            "name": "nunomaduro/collision",
            "version": "v8.8.2",
            "source": {
                "type": "git",
                "url": "https://github.com/nunomaduro/collision.git",
                "reference": "60207965f9b7b7a4ce15a0f75d57f9dadb105bdb"
            },
            "dist": {
                "type": "zip",
                "url": "https://api.github.com/repos/nunomaduro/collision/zipball/60207965f9b7b7a4ce15a0f75d57f9dadb105bdb",
                "reference": "60207965f9b7b7a4ce15a0f75d57f9dadb105bdb",
                "shasum": ""
            },
            "require": {
                "filp/whoops": "^2.18.1",
                "nunomaduro/termwind": "^2.3.1",
                "php": "^8.2.0",
                "symfony/console": "^7.3.0"
            },
            "conflict": {
                "laravel/framework": "<11.44.2 || >=13.0.0",
                "phpunit/phpunit": "<11.5.15 || >=13.0.0"
            },
            "require-dev": {
                "brianium/paratest": "^7.8.3",
                "larastan/larastan": "^3.4.2",
                "laravel/framework": "^11.44.2 || ^12.18",
                "laravel/pint": "^1.22.1",
                "laravel/sail": "^1.43.1",
                "laravel/sanctum": "^4.1.1",
                "laravel/tinker": "^2.10.1",
                "orchestra/testbench-core": "^9.12.0 || ^10.4",
                "pestphp/pest": "^3.8.2",
                "sebastian/environment": "^7.2.1 || ^8.0"
            },
            "type": "library",
            "extra": {
                "laravel": {
                    "providers": [
                        "NunoMaduro\\Collision\\Adapters\\Laravel\\CollisionServiceProvider"
                    ]
                },
                "branch-alias": {
                    "dev-8.x": "8.x-dev"
                }
            },
            "autoload": {
                "files": [
                    "./src/Adapters/Phpunit/Autoload.php"
                ],
                "psr-4": {
                    "NunoMaduro\\Collision\\": "src/"
                }
            },
            "notification-url": "https://packagist.org/downloads/",
            "license": [
                "MIT"
            ],
            "authors": [
                {
                    "name": "Nuno Maduro",
                    "email": "enunomaduro@gmail.com"
                }
            ],
            "description": "Cli error handling for console/command-line PHP applications.",
            "keywords": [
                "artisan",
                "cli",
                "command-line",
                "console",
                "dev",
                "error",
                "handling",
                "laravel",
                "laravel-zero",
                "php",
                "symfony"
            ],
            "support": {
                "issues": "https://github.com/nunomaduro/collision/issues",
                "source": "https://github.com/nunomaduro/collision"
            },
            "funding": [
                {
                    "url": "https://www.paypal.com/paypalme/enunomaduro",
                    "type": "custom"
                },
                {
                    "url": "https://github.com/nunomaduro",
                    "type": "github"
                },
                {
                    "url": "https://www.patreon.com/nunomaduro",
                    "type": "patreon"
                }
            ],
            "time": "2025-06-25T02:12:12+00:00"
        },
        {
            "name": "phar-io/manifest",
            "version": "2.0.4",
            "source": {
                "type": "git",
                "url": "https://github.com/phar-io/manifest.git",
                "reference": "54750ef60c58e43759730615a392c31c80e23176"
            },
            "dist": {
                "type": "zip",
                "url": "https://api.github.com/repos/phar-io/manifest/zipball/54750ef60c58e43759730615a392c31c80e23176",
                "reference": "54750ef60c58e43759730615a392c31c80e23176",
                "shasum": ""
            },
            "require": {
                "ext-dom": "*",
                "ext-libxml": "*",
                "ext-phar": "*",
                "ext-xmlwriter": "*",
                "phar-io/version": "^3.0.1",
                "php": "^7.2 || ^8.0"
            },
            "type": "library",
            "extra": {
                "branch-alias": {
                    "dev-master": "2.0.x-dev"
                }
            },
            "autoload": {
                "classmap": [
                    "src/"
                ]
            },
            "notification-url": "https://packagist.org/downloads/",
            "license": [
                "BSD-3-Clause"
            ],
            "authors": [
                {
                    "name": "Arne Blankerts",
                    "email": "arne@blankerts.de",
                    "role": "Developer"
                },
                {
                    "name": "Sebastian Heuer",
                    "email": "sebastian@phpeople.de",
                    "role": "Developer"
                },
                {
                    "name": "Sebastian Bergmann",
                    "email": "sebastian@phpunit.de",
                    "role": "Developer"
                }
            ],
            "description": "Component for reading phar.io manifest information from a PHP Archive (PHAR)",
            "support": {
                "issues": "https://github.com/phar-io/manifest/issues",
                "source": "https://github.com/phar-io/manifest/tree/2.0.4"
            },
            "funding": [
                {
                    "url": "https://github.com/theseer",
                    "type": "github"
                }
            ],
            "time": "2024-03-03T12:33:53+00:00"
        },
        {
            "name": "phar-io/version",
            "version": "3.2.1",
            "source": {
                "type": "git",
                "url": "https://github.com/phar-io/version.git",
                "reference": "4f7fd7836c6f332bb2933569e566a0d6c4cbed74"
            },
            "dist": {
                "type": "zip",
                "url": "https://api.github.com/repos/phar-io/version/zipball/4f7fd7836c6f332bb2933569e566a0d6c4cbed74",
                "reference": "4f7fd7836c6f332bb2933569e566a0d6c4cbed74",
                "shasum": ""
            },
            "require": {
                "php": "^7.2 || ^8.0"
            },
            "type": "library",
            "autoload": {
                "classmap": [
                    "src/"
                ]
            },
            "notification-url": "https://packagist.org/downloads/",
            "license": [
                "BSD-3-Clause"
            ],
            "authors": [
                {
                    "name": "Arne Blankerts",
                    "email": "arne@blankerts.de",
                    "role": "Developer"
                },
                {
                    "name": "Sebastian Heuer",
                    "email": "sebastian@phpeople.de",
                    "role": "Developer"
                },
                {
                    "name": "Sebastian Bergmann",
                    "email": "sebastian@phpunit.de",
                    "role": "Developer"
                }
            ],
            "description": "Library for handling version information and constraints",
            "support": {
                "issues": "https://github.com/phar-io/version/issues",
                "source": "https://github.com/phar-io/version/tree/3.2.1"
            },
            "time": "2022-02-21T01:04:05+00:00"
        },
        {
            "name": "phpunit/php-code-coverage",
            "version": "11.0.10",
            "source": {
                "type": "git",
                "url": "https://github.com/sebastianbergmann/php-code-coverage.git",
                "reference": "1a800a7446add2d79cc6b3c01c45381810367d76"
            },
            "dist": {
                "type": "zip",
                "url": "https://api.github.com/repos/sebastianbergmann/php-code-coverage/zipball/1a800a7446add2d79cc6b3c01c45381810367d76",
                "reference": "1a800a7446add2d79cc6b3c01c45381810367d76",
                "shasum": ""
            },
            "require": {
                "ext-dom": "*",
                "ext-libxml": "*",
                "ext-xmlwriter": "*",
                "nikic/php-parser": "^5.4.0",
                "php": ">=8.2",
                "phpunit/php-file-iterator": "^5.1.0",
                "phpunit/php-text-template": "^4.0.1",
                "sebastian/code-unit-reverse-lookup": "^4.0.1",
                "sebastian/complexity": "^4.0.1",
                "sebastian/environment": "^7.2.0",
                "sebastian/lines-of-code": "^3.0.1",
                "sebastian/version": "^5.0.2",
                "theseer/tokenizer": "^1.2.3"
            },
            "require-dev": {
                "phpunit/phpunit": "^11.5.2"
            },
            "suggest": {
                "ext-pcov": "PHP extension that provides line coverage",
                "ext-xdebug": "PHP extension that provides line coverage as well as branch and path coverage"
            },
            "type": "library",
            "extra": {
                "branch-alias": {
                    "dev-main": "11.0.x-dev"
                }
            },
            "autoload": {
                "classmap": [
                    "src/"
                ]
            },
            "notification-url": "https://packagist.org/downloads/",
            "license": [
                "BSD-3-Clause"
            ],
            "authors": [
                {
                    "name": "Sebastian Bergmann",
                    "email": "sebastian@phpunit.de",
                    "role": "lead"
                }
            ],
            "description": "Library that provides collection, processing, and rendering functionality for PHP code coverage information.",
            "homepage": "https://github.com/sebastianbergmann/php-code-coverage",
            "keywords": [
                "coverage",
                "testing",
                "xunit"
            ],
            "support": {
                "issues": "https://github.com/sebastianbergmann/php-code-coverage/issues",
                "security": "https://github.com/sebastianbergmann/php-code-coverage/security/policy",
                "source": "https://github.com/sebastianbergmann/php-code-coverage/tree/show"
            },
            "funding": [
                {
                    "url": "https://github.com/sebastianbergmann",
                    "type": "github"
                },
                {
                    "url": "https://liberapay.com/sebastianbergmann",
                    "type": "liberapay"
                },
                {
                    "url": "https://thanks.dev/u/gh/sebastianbergmann",
                    "type": "thanks_dev"
                },
                {
                    "url": "https://tidelift.com/funding/github/packagist/phpunit/php-code-coverage",
                    "type": "tidelift"
                }
            ],
            "time": "2025-06-18T08:56:18+00:00"
        },
        {
            "name": "phpunit/php-file-iterator",
            "version": "5.1.0",
            "source": {
                "type": "git",
                "url": "https://github.com/sebastianbergmann/php-file-iterator.git",
                "reference": "118cfaaa8bc5aef3287bf315b6060b1174754af6"
            },
            "dist": {
                "type": "zip",
                "url": "https://api.github.com/repos/sebastianbergmann/php-file-iterator/zipball/118cfaaa8bc5aef3287bf315b6060b1174754af6",
                "reference": "118cfaaa8bc5aef3287bf315b6060b1174754af6",
                "shasum": ""
            },
            "require": {
                "php": ">=8.2"
            },
            "require-dev": {
                "phpunit/phpunit": "^11.0"
            },
            "type": "library",
            "extra": {
                "branch-alias": {
                    "dev-main": "5.0-dev"
                }
            },
            "autoload": {
                "classmap": [
                    "src/"
                ]
            },
            "notification-url": "https://packagist.org/downloads/",
            "license": [
                "BSD-3-Clause"
            ],
            "authors": [
                {
                    "name": "Sebastian Bergmann",
                    "email": "sebastian@phpunit.de",
                    "role": "lead"
                }
            ],
            "description": "FilterIterator implementation that filters files based on a list of suffixes.",
            "homepage": "https://github.com/sebastianbergmann/php-file-iterator/",
            "keywords": [
                "filesystem",
                "iterator"
            ],
            "support": {
                "issues": "https://github.com/sebastianbergmann/php-file-iterator/issues",
                "security": "https://github.com/sebastianbergmann/php-file-iterator/security/policy",
                "source": "https://github.com/sebastianbergmann/php-file-iterator/tree/5.1.0"
            },
            "funding": [
                {
                    "url": "https://github.com/sebastianbergmann",
                    "type": "github"
                }
            ],
            "time": "2024-08-27T05:02:59+00:00"
        },
        {
            "name": "phpunit/php-invoker",
            "version": "5.0.1",
            "source": {
                "type": "git",
                "url": "https://github.com/sebastianbergmann/php-invoker.git",
                "reference": "c1ca3814734c07492b3d4c5f794f4b0995333da2"
            },
            "dist": {
                "type": "zip",
                "url": "https://api.github.com/repos/sebastianbergmann/php-invoker/zipball/c1ca3814734c07492b3d4c5f794f4b0995333da2",
                "reference": "c1ca3814734c07492b3d4c5f794f4b0995333da2",
                "shasum": ""
            },
            "require": {
                "php": ">=8.2"
            },
            "require-dev": {
                "ext-pcntl": "*",
                "phpunit/phpunit": "^11.0"
            },
            "suggest": {
                "ext-pcntl": "*"
            },
            "type": "library",
            "extra": {
                "branch-alias": {
                    "dev-main": "5.0-dev"
                }
            },
            "autoload": {
                "classmap": [
                    "src/"
                ]
            },
            "notification-url": "https://packagist.org/downloads/",
            "license": [
                "BSD-3-Clause"
            ],
            "authors": [
                {
                    "name": "Sebastian Bergmann",
                    "email": "sebastian@phpunit.de",
                    "role": "lead"
                }
            ],
            "description": "Invoke callables with a timeout",
            "homepage": "https://github.com/sebastianbergmann/php-invoker/",
            "keywords": [
                "process"
            ],
            "support": {
                "issues": "https://github.com/sebastianbergmann/php-invoker/issues",
                "security": "https://github.com/sebastianbergmann/php-invoker/security/policy",
                "source": "https://github.com/sebastianbergmann/php-invoker/tree/5.0.1"
            },
            "funding": [
                {
                    "url": "https://github.com/sebastianbergmann",
                    "type": "github"
                }
            ],
            "time": "2024-07-03T05:07:44+00:00"
        },
        {
            "name": "phpunit/php-text-template",
            "version": "4.0.1",
            "source": {
                "type": "git",
                "url": "https://github.com/sebastianbergmann/php-text-template.git",
                "reference": "3e0404dc6b300e6bf56415467ebcb3fe4f33e964"
            },
            "dist": {
                "type": "zip",
                "url": "https://api.github.com/repos/sebastianbergmann/php-text-template/zipball/3e0404dc6b300e6bf56415467ebcb3fe4f33e964",
                "reference": "3e0404dc6b300e6bf56415467ebcb3fe4f33e964",
                "shasum": ""
            },
            "require": {
                "php": ">=8.2"
            },
            "require-dev": {
                "phpunit/phpunit": "^11.0"
            },
            "type": "library",
            "extra": {
                "branch-alias": {
                    "dev-main": "4.0-dev"
                }
            },
            "autoload": {
                "classmap": [
                    "src/"
                ]
            },
            "notification-url": "https://packagist.org/downloads/",
            "license": [
                "BSD-3-Clause"
            ],
            "authors": [
                {
                    "name": "Sebastian Bergmann",
                    "email": "sebastian@phpunit.de",
                    "role": "lead"
                }
            ],
            "description": "Simple template engine.",
            "homepage": "https://github.com/sebastianbergmann/php-text-template/",
            "keywords": [
                "template"
            ],
            "support": {
                "issues": "https://github.com/sebastianbergmann/php-text-template/issues",
                "security": "https://github.com/sebastianbergmann/php-text-template/security/policy",
                "source": "https://github.com/sebastianbergmann/php-text-template/tree/4.0.1"
            },
            "funding": [
                {
                    "url": "https://github.com/sebastianbergmann",
                    "type": "github"
                }
            ],
            "time": "2024-07-03T05:08:43+00:00"
        },
        {
            "name": "phpunit/php-timer",
            "version": "7.0.1",
            "source": {
                "type": "git",
                "url": "https://github.com/sebastianbergmann/php-timer.git",
                "reference": "3b415def83fbcb41f991d9ebf16ae4ad8b7837b3"
            },
            "dist": {
                "type": "zip",
                "url": "https://api.github.com/repos/sebastianbergmann/php-timer/zipball/3b415def83fbcb41f991d9ebf16ae4ad8b7837b3",
                "reference": "3b415def83fbcb41f991d9ebf16ae4ad8b7837b3",
                "shasum": ""
            },
            "require": {
                "php": ">=8.2"
            },
            "require-dev": {
                "phpunit/phpunit": "^11.0"
            },
            "type": "library",
            "extra": {
                "branch-alias": {
                    "dev-main": "7.0-dev"
                }
            },
            "autoload": {
                "classmap": [
                    "src/"
                ]
            },
            "notification-url": "https://packagist.org/downloads/",
            "license": [
                "BSD-3-Clause"
            ],
            "authors": [
                {
                    "name": "Sebastian Bergmann",
                    "email": "sebastian@phpunit.de",
                    "role": "lead"
                }
            ],
            "description": "Utility class for timing",
            "homepage": "https://github.com/sebastianbergmann/php-timer/",
            "keywords": [
                "timer"
            ],
            "support": {
                "issues": "https://github.com/sebastianbergmann/php-timer/issues",
                "security": "https://github.com/sebastianbergmann/php-timer/security/policy",
                "source": "https://github.com/sebastianbergmann/php-timer/tree/7.0.1"
            },
            "funding": [
                {
                    "url": "https://github.com/sebastianbergmann",
                    "type": "github"
                }
            ],
            "time": "2024-07-03T05:09:35+00:00"
        },
        {
            "name": "phpunit/phpunit",
            "version": "11.5.27",
            "source": {
                "type": "git",
                "url": "https://github.com/sebastianbergmann/phpunit.git",
                "reference": "446d43867314781df7e9adf79c3ec7464956fd8f"
            },
            "dist": {
                "type": "zip",
                "url": "https://api.github.com/repos/sebastianbergmann/phpunit/zipball/446d43867314781df7e9adf79c3ec7464956fd8f",
                "reference": "446d43867314781df7e9adf79c3ec7464956fd8f",
                "shasum": ""
            },
            "require": {
                "ext-dom": "*",
                "ext-json": "*",
                "ext-libxml": "*",
                "ext-mbstring": "*",
                "ext-xml": "*",
                "ext-xmlwriter": "*",
                "myclabs/deep-copy": "^1.13.3",
                "phar-io/manifest": "^2.0.4",
                "phar-io/version": "^3.2.1",
                "php": ">=8.2",
                "phpunit/php-code-coverage": "^11.0.10",
                "phpunit/php-file-iterator": "^5.1.0",
                "phpunit/php-invoker": "^5.0.1",
                "phpunit/php-text-template": "^4.0.1",
                "phpunit/php-timer": "^7.0.1",
                "sebastian/cli-parser": "^3.0.2",
                "sebastian/code-unit": "^3.0.3",
                "sebastian/comparator": "^6.3.1",
                "sebastian/diff": "^6.0.2",
                "sebastian/environment": "^7.2.1",
                "sebastian/exporter": "^6.3.0",
                "sebastian/global-state": "^7.0.2",
                "sebastian/object-enumerator": "^6.0.1",
                "sebastian/type": "^5.1.2",
                "sebastian/version": "^5.0.2",
                "staabm/side-effects-detector": "^1.0.5"
            },
            "suggest": {
                "ext-soap": "To be able to generate mocks based on WSDL files"
            },
            "bin": [
                "phpunit"
            ],
            "type": "library",
            "extra": {
                "branch-alias": {
                    "dev-main": "11.5-dev"
                }
            },
            "autoload": {
                "files": [
                    "src/Framework/Assert/Functions.php"
                ],
                "classmap": [
                    "src/"
                ]
            },
            "notification-url": "https://packagist.org/downloads/",
            "license": [
                "BSD-3-Clause"
            ],
            "authors": [
                {
                    "name": "Sebastian Bergmann",
                    "email": "sebastian@phpunit.de",
                    "role": "lead"
                }
            ],
            "description": "The PHP Unit Testing framework.",
            "homepage": "https://phpunit.de/",
            "keywords": [
                "phpunit",
                "testing",
                "xunit"
            ],
            "support": {
                "issues": "https://github.com/sebastianbergmann/phpunit/issues",
                "security": "https://github.com/sebastianbergmann/phpunit/security/policy",
                "source": "https://github.com/sebastianbergmann/phpunit/tree/11.5.27"
            },
            "funding": [
                {
                    "url": "https://phpunit.de/sponsors.html",
                    "type": "custom"
                },
                {
                    "url": "https://github.com/sebastianbergmann",
                    "type": "github"
                },
                {
                    "url": "https://liberapay.com/sebastianbergmann",
                    "type": "liberapay"
                },
                {
                    "url": "https://thanks.dev/u/gh/sebastianbergmann",
                    "type": "thanks_dev"
                },
                {
                    "url": "https://tidelift.com/funding/github/packagist/phpunit/phpunit",
                    "type": "tidelift"
                }
            ],
            "time": "2025-07-11T04:10:06+00:00"
        },
        {
            "name": "sebastian/cli-parser",
            "version": "3.0.2",
            "source": {
                "type": "git",
                "url": "https://github.com/sebastianbergmann/cli-parser.git",
                "reference": "15c5dd40dc4f38794d383bb95465193f5e0ae180"
            },
            "dist": {
                "type": "zip",
                "url": "https://api.github.com/repos/sebastianbergmann/cli-parser/zipball/15c5dd40dc4f38794d383bb95465193f5e0ae180",
                "reference": "15c5dd40dc4f38794d383bb95465193f5e0ae180",
                "shasum": ""
            },
            "require": {
                "php": ">=8.2"
            },
            "require-dev": {
                "phpunit/phpunit": "^11.0"
            },
            "type": "library",
            "extra": {
                "branch-alias": {
                    "dev-main": "3.0-dev"
                }
            },
            "autoload": {
                "classmap": [
                    "src/"
                ]
            },
            "notification-url": "https://packagist.org/downloads/",
            "license": [
                "BSD-3-Clause"
            ],
            "authors": [
                {
                    "name": "Sebastian Bergmann",
                    "email": "sebastian@phpunit.de",
                    "role": "lead"
                }
            ],
            "description": "Library for parsing CLI options",
            "homepage": "https://github.com/sebastianbergmann/cli-parser",
            "support": {
                "issues": "https://github.com/sebastianbergmann/cli-parser/issues",
                "security": "https://github.com/sebastianbergmann/cli-parser/security/policy",
                "source": "https://github.com/sebastianbergmann/cli-parser/tree/3.0.2"
            },
            "funding": [
                {
                    "url": "https://github.com/sebastianbergmann",
                    "type": "github"
                }
            ],
            "time": "2024-07-03T04:41:36+00:00"
        },
        {
            "name": "sebastian/code-unit",
            "version": "3.0.3",
            "source": {
                "type": "git",
                "url": "https://github.com/sebastianbergmann/code-unit.git",
                "reference": "54391c61e4af8078e5b276ab082b6d3c54c9ad64"
            },
            "dist": {
                "type": "zip",
                "url": "https://api.github.com/repos/sebastianbergmann/code-unit/zipball/54391c61e4af8078e5b276ab082b6d3c54c9ad64",
                "reference": "54391c61e4af8078e5b276ab082b6d3c54c9ad64",
                "shasum": ""
            },
            "require": {
                "php": ">=8.2"
            },
            "require-dev": {
                "phpunit/phpunit": "^11.5"
            },
            "type": "library",
            "extra": {
                "branch-alias": {
                    "dev-main": "3.0-dev"
                }
            },
            "autoload": {
                "classmap": [
                    "src/"
                ]
            },
            "notification-url": "https://packagist.org/downloads/",
            "license": [
                "BSD-3-Clause"
            ],
            "authors": [
                {
                    "name": "Sebastian Bergmann",
                    "email": "sebastian@phpunit.de",
                    "role": "lead"
                }
            ],
            "description": "Collection of value objects that represent the PHP code units",
            "homepage": "https://github.com/sebastianbergmann/code-unit",
            "support": {
                "issues": "https://github.com/sebastianbergmann/code-unit/issues",
                "security": "https://github.com/sebastianbergmann/code-unit/security/policy",
                "source": "https://github.com/sebastianbergmann/code-unit/tree/3.0.3"
            },
            "funding": [
                {
                    "url": "https://github.com/sebastianbergmann",
                    "type": "github"
                }
            ],
            "time": "2025-03-19T07:56:08+00:00"
        },
        {
            "name": "sebastian/code-unit-reverse-lookup",
            "version": "4.0.1",
            "source": {
                "type": "git",
                "url": "https://github.com/sebastianbergmann/code-unit-reverse-lookup.git",
                "reference": "183a9b2632194febd219bb9246eee421dad8d45e"
            },
            "dist": {
                "type": "zip",
                "url": "https://api.github.com/repos/sebastianbergmann/code-unit-reverse-lookup/zipball/183a9b2632194febd219bb9246eee421dad8d45e",
                "reference": "183a9b2632194febd219bb9246eee421dad8d45e",
                "shasum": ""
            },
            "require": {
                "php": ">=8.2"
            },
            "require-dev": {
                "phpunit/phpunit": "^11.0"
            },
            "type": "library",
            "extra": {
                "branch-alias": {
                    "dev-main": "4.0-dev"
                }
            },
            "autoload": {
                "classmap": [
                    "src/"
                ]
            },
            "notification-url": "https://packagist.org/downloads/",
            "license": [
                "BSD-3-Clause"
            ],
            "authors": [
                {
                    "name": "Sebastian Bergmann",
                    "email": "sebastian@phpunit.de"
                }
            ],
            "description": "Looks up which function or method a line of code belongs to",
            "homepage": "https://github.com/sebastianbergmann/code-unit-reverse-lookup/",
            "support": {
                "issues": "https://github.com/sebastianbergmann/code-unit-reverse-lookup/issues",
                "security": "https://github.com/sebastianbergmann/code-unit-reverse-lookup/security/policy",
                "source": "https://github.com/sebastianbergmann/code-unit-reverse-lookup/tree/4.0.1"
            },
            "funding": [
                {
                    "url": "https://github.com/sebastianbergmann",
                    "type": "github"
                }
            ],
            "time": "2024-07-03T04:45:54+00:00"
        },
        {
            "name": "sebastian/comparator",
            "version": "6.3.1",
            "source": {
                "type": "git",
                "url": "https://github.com/sebastianbergmann/comparator.git",
                "reference": "24b8fbc2c8e201bb1308e7b05148d6ab393b6959"
            },
            "dist": {
                "type": "zip",
                "url": "https://api.github.com/repos/sebastianbergmann/comparator/zipball/24b8fbc2c8e201bb1308e7b05148d6ab393b6959",
                "reference": "24b8fbc2c8e201bb1308e7b05148d6ab393b6959",
                "shasum": ""
            },
            "require": {
                "ext-dom": "*",
                "ext-mbstring": "*",
                "php": ">=8.2",
                "sebastian/diff": "^6.0",
                "sebastian/exporter": "^6.0"
            },
            "require-dev": {
                "phpunit/phpunit": "^11.4"
            },
            "suggest": {
                "ext-bcmath": "For comparing BcMath\\Number objects"
            },
            "type": "library",
            "extra": {
                "branch-alias": {
                    "dev-main": "6.3-dev"
                }
            },
            "autoload": {
                "classmap": [
                    "src/"
                ]
            },
            "notification-url": "https://packagist.org/downloads/",
            "license": [
                "BSD-3-Clause"
            ],
            "authors": [
                {
                    "name": "Sebastian Bergmann",
                    "email": "sebastian@phpunit.de"
                },
                {
                    "name": "Jeff Welch",
                    "email": "whatthejeff@gmail.com"
                },
                {
                    "name": "Volker Dusch",
                    "email": "github@wallbash.com"
                },
                {
                    "name": "Bernhard Schussek",
                    "email": "bschussek@2bepublished.at"
                }
            ],
            "description": "Provides the functionality to compare PHP values for equality",
            "homepage": "https://github.com/sebastianbergmann/comparator",
            "keywords": [
                "comparator",
                "compare",
                "equality"
            ],
            "support": {
                "issues": "https://github.com/sebastianbergmann/comparator/issues",
                "security": "https://github.com/sebastianbergmann/comparator/security/policy",
                "source": "https://github.com/sebastianbergmann/comparator/tree/6.3.1"
            },
            "funding": [
                {
                    "url": "https://github.com/sebastianbergmann",
                    "type": "github"
                }
            ],
            "time": "2025-03-07T06:57:01+00:00"
        },
        {
            "name": "sebastian/complexity",
            "version": "4.0.1",
            "source": {
                "type": "git",
                "url": "https://github.com/sebastianbergmann/complexity.git",
                "reference": "ee41d384ab1906c68852636b6de493846e13e5a0"
            },
            "dist": {
                "type": "zip",
                "url": "https://api.github.com/repos/sebastianbergmann/complexity/zipball/ee41d384ab1906c68852636b6de493846e13e5a0",
                "reference": "ee41d384ab1906c68852636b6de493846e13e5a0",
                "shasum": ""
            },
            "require": {
                "nikic/php-parser": "^5.0",
                "php": ">=8.2"
            },
            "require-dev": {
                "phpunit/phpunit": "^11.0"
            },
            "type": "library",
            "extra": {
                "branch-alias": {
                    "dev-main": "4.0-dev"
                }
            },
            "autoload": {
                "classmap": [
                    "src/"
                ]
            },
            "notification-url": "https://packagist.org/downloads/",
            "license": [
                "BSD-3-Clause"
            ],
            "authors": [
                {
                    "name": "Sebastian Bergmann",
                    "email": "sebastian@phpunit.de",
                    "role": "lead"
                }
            ],
            "description": "Library for calculating the complexity of PHP code units",
            "homepage": "https://github.com/sebastianbergmann/complexity",
            "support": {
                "issues": "https://github.com/sebastianbergmann/complexity/issues",
                "security": "https://github.com/sebastianbergmann/complexity/security/policy",
                "source": "https://github.com/sebastianbergmann/complexity/tree/4.0.1"
            },
            "funding": [
                {
                    "url": "https://github.com/sebastianbergmann",
                    "type": "github"
                }
            ],
            "time": "2024-07-03T04:49:50+00:00"
        },
        {
            "name": "sebastian/diff",
            "version": "6.0.2",
            "source": {
                "type": "git",
                "url": "https://github.com/sebastianbergmann/diff.git",
                "reference": "b4ccd857127db5d41a5b676f24b51371d76d8544"
            },
            "dist": {
                "type": "zip",
                "url": "https://api.github.com/repos/sebastianbergmann/diff/zipball/b4ccd857127db5d41a5b676f24b51371d76d8544",
                "reference": "b4ccd857127db5d41a5b676f24b51371d76d8544",
                "shasum": ""
            },
            "require": {
                "php": ">=8.2"
            },
            "require-dev": {
                "phpunit/phpunit": "^11.0",
                "symfony/process": "^4.2 || ^5"
            },
            "type": "library",
            "extra": {
                "branch-alias": {
                    "dev-main": "6.0-dev"
                }
            },
            "autoload": {
                "classmap": [
                    "src/"
                ]
            },
            "notification-url": "https://packagist.org/downloads/",
            "license": [
                "BSD-3-Clause"
            ],
            "authors": [
                {
                    "name": "Sebastian Bergmann",
                    "email": "sebastian@phpunit.de"
                },
                {
                    "name": "Kore Nordmann",
                    "email": "mail@kore-nordmann.de"
                }
            ],
            "description": "Diff implementation",
            "homepage": "https://github.com/sebastianbergmann/diff",
            "keywords": [
                "diff",
                "udiff",
                "unidiff",
                "unified diff"
            ],
            "support": {
                "issues": "https://github.com/sebastianbergmann/diff/issues",
                "security": "https://github.com/sebastianbergmann/diff/security/policy",
                "source": "https://github.com/sebastianbergmann/diff/tree/6.0.2"
            },
            "funding": [
                {
                    "url": "https://github.com/sebastianbergmann",
                    "type": "github"
                }
            ],
            "time": "2024-07-03T04:53:05+00:00"
        },
        {
            "name": "sebastian/environment",
            "version": "7.2.1",
            "source": {
                "type": "git",
                "url": "https://github.com/sebastianbergmann/environment.git",
                "reference": "a5c75038693ad2e8d4b6c15ba2403532647830c4"
            },
            "dist": {
                "type": "zip",
                "url": "https://api.github.com/repos/sebastianbergmann/environment/zipball/a5c75038693ad2e8d4b6c15ba2403532647830c4",
                "reference": "a5c75038693ad2e8d4b6c15ba2403532647830c4",
                "shasum": ""
            },
            "require": {
                "php": ">=8.2"
            },
            "require-dev": {
                "phpunit/phpunit": "^11.3"
            },
            "suggest": {
                "ext-posix": "*"
            },
            "type": "library",
            "extra": {
                "branch-alias": {
                    "dev-main": "7.2-dev"
                }
            },
            "autoload": {
                "classmap": [
                    "src/"
                ]
            },
            "notification-url": "https://packagist.org/downloads/",
            "license": [
                "BSD-3-Clause"
            ],
            "authors": [
                {
                    "name": "Sebastian Bergmann",
                    "email": "sebastian@phpunit.de"
                }
            ],
            "description": "Provides functionality to handle HHVM/PHP environments",
            "homepage": "https://github.com/sebastianbergmann/environment",
            "keywords": [
                "Xdebug",
                "environment",
                "hhvm"
            ],
            "support": {
                "issues": "https://github.com/sebastianbergmann/environment/issues",
                "security": "https://github.com/sebastianbergmann/environment/security/policy",
                "source": "https://github.com/sebastianbergmann/environment/tree/7.2.1"
            },
            "funding": [
                {
                    "url": "https://github.com/sebastianbergmann",
                    "type": "github"
                },
                {
                    "url": "https://liberapay.com/sebastianbergmann",
                    "type": "liberapay"
                },
                {
                    "url": "https://thanks.dev/u/gh/sebastianbergmann",
                    "type": "thanks_dev"
                },
                {
                    "url": "https://tidelift.com/funding/github/packagist/sebastian/environment",
                    "type": "tidelift"
                }
            ],
            "time": "2025-05-21T11:55:47+00:00"
        },
        {
            "name": "sebastian/exporter",
            "version": "6.3.0",
            "source": {
                "type": "git",
                "url": "https://github.com/sebastianbergmann/exporter.git",
                "reference": "3473f61172093b2da7de1fb5782e1f24cc036dc3"
            },
            "dist": {
                "type": "zip",
                "url": "https://api.github.com/repos/sebastianbergmann/exporter/zipball/3473f61172093b2da7de1fb5782e1f24cc036dc3",
                "reference": "3473f61172093b2da7de1fb5782e1f24cc036dc3",
                "shasum": ""
            },
            "require": {
                "ext-mbstring": "*",
                "php": ">=8.2",
                "sebastian/recursion-context": "^6.0"
            },
            "require-dev": {
                "phpunit/phpunit": "^11.3"
            },
            "type": "library",
            "extra": {
                "branch-alias": {
                    "dev-main": "6.1-dev"
                }
            },
            "autoload": {
                "classmap": [
                    "src/"
                ]
            },
            "notification-url": "https://packagist.org/downloads/",
            "license": [
                "BSD-3-Clause"
            ],
            "authors": [
                {
                    "name": "Sebastian Bergmann",
                    "email": "sebastian@phpunit.de"
                },
                {
                    "name": "Jeff Welch",
                    "email": "whatthejeff@gmail.com"
                },
                {
                    "name": "Volker Dusch",
                    "email": "github@wallbash.com"
                },
                {
                    "name": "Adam Harvey",
                    "email": "aharvey@php.net"
                },
                {
                    "name": "Bernhard Schussek",
                    "email": "bschussek@gmail.com"
                }
            ],
            "description": "Provides the functionality to export PHP variables for visualization",
            "homepage": "https://www.github.com/sebastianbergmann/exporter",
            "keywords": [
                "export",
                "exporter"
            ],
            "support": {
                "issues": "https://github.com/sebastianbergmann/exporter/issues",
                "security": "https://github.com/sebastianbergmann/exporter/security/policy",
                "source": "https://github.com/sebastianbergmann/exporter/tree/6.3.0"
            },
            "funding": [
                {
                    "url": "https://github.com/sebastianbergmann",
                    "type": "github"
                }
            ],
            "time": "2024-12-05T09:17:50+00:00"
        },
        {
            "name": "sebastian/global-state",
            "version": "7.0.2",
            "source": {
                "type": "git",
                "url": "https://github.com/sebastianbergmann/global-state.git",
                "reference": "3be331570a721f9a4b5917f4209773de17f747d7"
            },
            "dist": {
                "type": "zip",
                "url": "https://api.github.com/repos/sebastianbergmann/global-state/zipball/3be331570a721f9a4b5917f4209773de17f747d7",
                "reference": "3be331570a721f9a4b5917f4209773de17f747d7",
                "shasum": ""
            },
            "require": {
                "php": ">=8.2",
                "sebastian/object-reflector": "^4.0",
                "sebastian/recursion-context": "^6.0"
            },
            "require-dev": {
                "ext-dom": "*",
                "phpunit/phpunit": "^11.0"
            },
            "type": "library",
            "extra": {
                "branch-alias": {
                    "dev-main": "7.0-dev"
                }
            },
            "autoload": {
                "classmap": [
                    "src/"
                ]
            },
            "notification-url": "https://packagist.org/downloads/",
            "license": [
                "BSD-3-Clause"
            ],
            "authors": [
                {
                    "name": "Sebastian Bergmann",
                    "email": "sebastian@phpunit.de"
                }
            ],
            "description": "Snapshotting of global state",
            "homepage": "https://www.github.com/sebastianbergmann/global-state",
            "keywords": [
                "global state"
            ],
            "support": {
                "issues": "https://github.com/sebastianbergmann/global-state/issues",
                "security": "https://github.com/sebastianbergmann/global-state/security/policy",
                "source": "https://github.com/sebastianbergmann/global-state/tree/7.0.2"
            },
            "funding": [
                {
                    "url": "https://github.com/sebastianbergmann",
                    "type": "github"
                }
            ],
            "time": "2024-07-03T04:57:36+00:00"
        },
        {
            "name": "sebastian/lines-of-code",
            "version": "3.0.1",
            "source": {
                "type": "git",
                "url": "https://github.com/sebastianbergmann/lines-of-code.git",
                "reference": "d36ad0d782e5756913e42ad87cb2890f4ffe467a"
            },
            "dist": {
                "type": "zip",
                "url": "https://api.github.com/repos/sebastianbergmann/lines-of-code/zipball/d36ad0d782e5756913e42ad87cb2890f4ffe467a",
                "reference": "d36ad0d782e5756913e42ad87cb2890f4ffe467a",
                "shasum": ""
            },
            "require": {
                "nikic/php-parser": "^5.0",
                "php": ">=8.2"
            },
            "require-dev": {
                "phpunit/phpunit": "^11.0"
            },
            "type": "library",
            "extra": {
                "branch-alias": {
                    "dev-main": "3.0-dev"
                }
            },
            "autoload": {
                "classmap": [
                    "src/"
                ]
            },
            "notification-url": "https://packagist.org/downloads/",
            "license": [
                "BSD-3-Clause"
            ],
            "authors": [
                {
                    "name": "Sebastian Bergmann",
                    "email": "sebastian@phpunit.de",
                    "role": "lead"
                }
            ],
            "description": "Library for counting the lines of code in PHP source code",
            "homepage": "https://github.com/sebastianbergmann/lines-of-code",
            "support": {
                "issues": "https://github.com/sebastianbergmann/lines-of-code/issues",
                "security": "https://github.com/sebastianbergmann/lines-of-code/security/policy",
                "source": "https://github.com/sebastianbergmann/lines-of-code/tree/3.0.1"
            },
            "funding": [
                {
                    "url": "https://github.com/sebastianbergmann",
                    "type": "github"
                }
            ],
            "time": "2024-07-03T04:58:38+00:00"
        },
        {
            "name": "sebastian/object-enumerator",
            "version": "6.0.1",
            "source": {
                "type": "git",
                "url": "https://github.com/sebastianbergmann/object-enumerator.git",
                "reference": "f5b498e631a74204185071eb41f33f38d64608aa"
            },
            "dist": {
                "type": "zip",
                "url": "https://api.github.com/repos/sebastianbergmann/object-enumerator/zipball/f5b498e631a74204185071eb41f33f38d64608aa",
                "reference": "f5b498e631a74204185071eb41f33f38d64608aa",
                "shasum": ""
            },
            "require": {
                "php": ">=8.2",
                "sebastian/object-reflector": "^4.0",
                "sebastian/recursion-context": "^6.0"
            },
            "require-dev": {
                "phpunit/phpunit": "^11.0"
            },
            "type": "library",
            "extra": {
                "branch-alias": {
                    "dev-main": "6.0-dev"
                }
            },
            "autoload": {
                "classmap": [
                    "src/"
                ]
            },
            "notification-url": "https://packagist.org/downloads/",
            "license": [
                "BSD-3-Clause"
            ],
            "authors": [
                {
                    "name": "Sebastian Bergmann",
                    "email": "sebastian@phpunit.de"
                }
            ],
            "description": "Traverses array structures and object graphs to enumerate all referenced objects",
            "homepage": "https://github.com/sebastianbergmann/object-enumerator/",
            "support": {
                "issues": "https://github.com/sebastianbergmann/object-enumerator/issues",
                "security": "https://github.com/sebastianbergmann/object-enumerator/security/policy",
                "source": "https://github.com/sebastianbergmann/object-enumerator/tree/6.0.1"
            },
            "funding": [
                {
                    "url": "https://github.com/sebastianbergmann",
                    "type": "github"
                }
            ],
            "time": "2024-07-03T05:00:13+00:00"
        },
        {
            "name": "sebastian/object-reflector",
            "version": "4.0.1",
            "source": {
                "type": "git",
                "url": "https://github.com/sebastianbergmann/object-reflector.git",
                "reference": "6e1a43b411b2ad34146dee7524cb13a068bb35f9"
            },
            "dist": {
                "type": "zip",
                "url": "https://api.github.com/repos/sebastianbergmann/object-reflector/zipball/6e1a43b411b2ad34146dee7524cb13a068bb35f9",
                "reference": "6e1a43b411b2ad34146dee7524cb13a068bb35f9",
                "shasum": ""
            },
            "require": {
                "php": ">=8.2"
            },
            "require-dev": {
                "phpunit/phpunit": "^11.0"
            },
            "type": "library",
            "extra": {
                "branch-alias": {
                    "dev-main": "4.0-dev"
                }
            },
            "autoload": {
                "classmap": [
                    "src/"
                ]
            },
            "notification-url": "https://packagist.org/downloads/",
            "license": [
                "BSD-3-Clause"
            ],
            "authors": [
                {
                    "name": "Sebastian Bergmann",
                    "email": "sebastian@phpunit.de"
                }
            ],
            "description": "Allows reflection of object attributes, including inherited and non-public ones",
            "homepage": "https://github.com/sebastianbergmann/object-reflector/",
            "support": {
                "issues": "https://github.com/sebastianbergmann/object-reflector/issues",
                "security": "https://github.com/sebastianbergmann/object-reflector/security/policy",
                "source": "https://github.com/sebastianbergmann/object-reflector/tree/4.0.1"
            },
            "funding": [
                {
                    "url": "https://github.com/sebastianbergmann",
                    "type": "github"
                }
            ],
            "time": "2024-07-03T05:01:32+00:00"
        },
        {
            "name": "sebastian/recursion-context",
            "version": "6.0.2",
            "source": {
                "type": "git",
                "url": "https://github.com/sebastianbergmann/recursion-context.git",
                "reference": "694d156164372abbd149a4b85ccda2e4670c0e16"
            },
            "dist": {
                "type": "zip",
                "url": "https://api.github.com/repos/sebastianbergmann/recursion-context/zipball/694d156164372abbd149a4b85ccda2e4670c0e16",
                "reference": "694d156164372abbd149a4b85ccda2e4670c0e16",
                "shasum": ""
            },
            "require": {
                "php": ">=8.2"
            },
            "require-dev": {
                "phpunit/phpunit": "^11.0"
            },
            "type": "library",
            "extra": {
                "branch-alias": {
                    "dev-main": "6.0-dev"
                }
            },
            "autoload": {
                "classmap": [
                    "src/"
                ]
            },
            "notification-url": "https://packagist.org/downloads/",
            "license": [
                "BSD-3-Clause"
            ],
            "authors": [
                {
                    "name": "Sebastian Bergmann",
                    "email": "sebastian@phpunit.de"
                },
                {
                    "name": "Jeff Welch",
                    "email": "whatthejeff@gmail.com"
                },
                {
                    "name": "Adam Harvey",
                    "email": "aharvey@php.net"
                }
            ],
            "description": "Provides functionality to recursively process PHP variables",
            "homepage": "https://github.com/sebastianbergmann/recursion-context",
            "support": {
                "issues": "https://github.com/sebastianbergmann/recursion-context/issues",
                "security": "https://github.com/sebastianbergmann/recursion-context/security/policy",
                "source": "https://github.com/sebastianbergmann/recursion-context/tree/6.0.2"
            },
            "funding": [
                {
                    "url": "https://github.com/sebastianbergmann",
                    "type": "github"
                }
            ],
            "time": "2024-07-03T05:10:34+00:00"
        },
        {
            "name": "sebastian/type",
            "version": "5.1.2",
            "source": {
                "type": "git",
                "url": "https://github.com/sebastianbergmann/type.git",
                "reference": "a8a7e30534b0eb0c77cd9d07e82de1a114389f5e"
            },
            "dist": {
                "type": "zip",
                "url": "https://api.github.com/repos/sebastianbergmann/type/zipball/a8a7e30534b0eb0c77cd9d07e82de1a114389f5e",
                "reference": "a8a7e30534b0eb0c77cd9d07e82de1a114389f5e",
                "shasum": ""
            },
            "require": {
                "php": ">=8.2"
            },
            "require-dev": {
                "phpunit/phpunit": "^11.3"
            },
            "type": "library",
            "extra": {
                "branch-alias": {
                    "dev-main": "5.1-dev"
                }
            },
            "autoload": {
                "classmap": [
                    "src/"
                ]
            },
            "notification-url": "https://packagist.org/downloads/",
            "license": [
                "BSD-3-Clause"
            ],
            "authors": [
                {
                    "name": "Sebastian Bergmann",
                    "email": "sebastian@phpunit.de",
                    "role": "lead"
                }
            ],
            "description": "Collection of value objects that represent the types of the PHP type system",
            "homepage": "https://github.com/sebastianbergmann/type",
            "support": {
                "issues": "https://github.com/sebastianbergmann/type/issues",
                "security": "https://github.com/sebastianbergmann/type/security/policy",
                "source": "https://github.com/sebastianbergmann/type/tree/5.1.2"
            },
            "funding": [
                {
                    "url": "https://github.com/sebastianbergmann",
                    "type": "github"
                }
            ],
            "time": "2025-03-18T13:35:50+00:00"
        },
        {
            "name": "sebastian/version",
            "version": "5.0.2",
            "source": {
                "type": "git",
                "url": "https://github.com/sebastianbergmann/version.git",
                "reference": "c687e3387b99f5b03b6caa64c74b63e2936ff874"
            },
            "dist": {
                "type": "zip",
                "url": "https://api.github.com/repos/sebastianbergmann/version/zipball/c687e3387b99f5b03b6caa64c74b63e2936ff874",
                "reference": "c687e3387b99f5b03b6caa64c74b63e2936ff874",
                "shasum": ""
            },
            "require": {
                "php": ">=8.2"
            },
            "type": "library",
            "extra": {
                "branch-alias": {
                    "dev-main": "5.0-dev"
                }
            },
            "autoload": {
                "classmap": [
                    "src/"
                ]
            },
            "notification-url": "https://packagist.org/downloads/",
            "license": [
                "BSD-3-Clause"
            ],
            "authors": [
                {
                    "name": "Sebastian Bergmann",
                    "email": "sebastian@phpunit.de",
                    "role": "lead"
                }
            ],
            "description": "Library that helps with managing the version number of Git-hosted PHP projects",
            "homepage": "https://github.com/sebastianbergmann/version",
            "support": {
                "issues": "https://github.com/sebastianbergmann/version/issues",
                "security": "https://github.com/sebastianbergmann/version/security/policy",
                "source": "https://github.com/sebastianbergmann/version/tree/5.0.2"
            },
            "funding": [
                {
                    "url": "https://github.com/sebastianbergmann",
                    "type": "github"
                }
            ],
            "time": "2024-10-09T05:16:32+00:00"
        },
        {
            "name": "staabm/side-effects-detector",
            "version": "1.0.5",
            "source": {
                "type": "git",
                "url": "https://github.com/staabm/side-effects-detector.git",
                "reference": "d8334211a140ce329c13726d4a715adbddd0a163"
            },
            "dist": {
                "type": "zip",
                "url": "https://api.github.com/repos/staabm/side-effects-detector/zipball/d8334211a140ce329c13726d4a715adbddd0a163",
                "reference": "d8334211a140ce329c13726d4a715adbddd0a163",
                "shasum": ""
            },
            "require": {
                "ext-tokenizer": "*",
                "php": "^7.4 || ^8.0"
            },
            "require-dev": {
                "phpstan/extension-installer": "^1.4.3",
                "phpstan/phpstan": "^1.12.6",
                "phpunit/phpunit": "^9.6.21",
                "symfony/var-dumper": "^5.4.43",
                "tomasvotruba/type-coverage": "1.0.0",
                "tomasvotruba/unused-public": "1.0.0"
            },
            "type": "library",
            "autoload": {
                "classmap": [
                    "lib/"
                ]
            },
            "notification-url": "https://packagist.org/downloads/",
            "license": [
                "MIT"
            ],
            "description": "A static analysis tool to detect side effects in PHP code",
            "keywords": [
                "static analysis"
            ],
            "support": {
                "issues": "https://github.com/staabm/side-effects-detector/issues",
                "source": "https://github.com/staabm/side-effects-detector/tree/1.0.5"
            },
            "funding": [
                {
                    "url": "https://github.com/staabm",
                    "type": "github"
                }
            ],
            "time": "2024-10-20T05:08:20+00:00"
        },
        {
            "name": "symfony/yaml",
            "version": "v7.3.1",
            "source": {
                "type": "git",
                "url": "https://github.com/symfony/yaml.git",
                "reference": "0c3555045a46ab3cd4cc5a69d161225195230edb"
            },
            "dist": {
                "type": "zip",
                "url": "https://api.github.com/repos/symfony/yaml/zipball/0c3555045a46ab3cd4cc5a69d161225195230edb",
                "reference": "0c3555045a46ab3cd4cc5a69d161225195230edb",
                "shasum": ""
            },
            "require": {
                "php": ">=8.2",
                "symfony/deprecation-contracts": "^2.5|^3.0",
                "symfony/polyfill-ctype": "^1.8"
            },
            "conflict": {
                "symfony/console": "<6.4"
            },
            "require-dev": {
                "symfony/console": "^6.4|^7.0"
            },
            "bin": [
                "Resources/bin/yaml-lint"
            ],
            "type": "library",
            "autoload": {
                "psr-4": {
                    "Symfony\\Component\\Yaml\\": ""
                },
                "exclude-from-classmap": [
                    "/Tests/"
                ]
            },
            "notification-url": "https://packagist.org/downloads/",
            "license": [
                "MIT"
            ],
            "authors": [
                {
                    "name": "Fabien Potencier",
                    "email": "fabien@symfony.com"
                },
                {
                    "name": "Symfony Community",
                    "homepage": "https://symfony.com/contributors"
                }
            ],
            "description": "Loads and dumps YAML files",
            "homepage": "https://symfony.com",
            "support": {
                "source": "https://github.com/symfony/yaml/tree/v7.3.1"
            },
            "funding": [
                {
                    "url": "https://symfony.com/sponsor",
                    "type": "custom"
                },
                {
                    "url": "https://github.com/fabpot",
                    "type": "github"
                },
                {
                    "url": "https://tidelift.com/funding/github/packagist/symfony/symfony",
                    "type": "tidelift"
                }
            ],
            "time": "2025-06-03T06:57:57+00:00"
        },
        {
            "name": "theseer/tokenizer",
            "version": "1.2.3",
            "source": {
                "type": "git",
                "url": "https://github.com/theseer/tokenizer.git",
                "reference": "737eda637ed5e28c3413cb1ebe8bb52cbf1ca7a2"
            },
            "dist": {
                "type": "zip",
                "url": "https://api.github.com/repos/theseer/tokenizer/zipball/737eda637ed5e28c3413cb1ebe8bb52cbf1ca7a2",
                "reference": "737eda637ed5e28c3413cb1ebe8bb52cbf1ca7a2",
                "shasum": ""
            },
            "require": {
                "ext-dom": "*",
                "ext-tokenizer": "*",
                "ext-xmlwriter": "*",
                "php": "^7.2 || ^8.0"
            },
            "type": "library",
            "autoload": {
                "classmap": [
                    "src/"
                ]
            },
            "notification-url": "https://packagist.org/downloads/",
            "license": [
                "BSD-3-Clause"
            ],
            "authors": [
                {
                    "name": "Arne Blankerts",
                    "email": "arne@blankerts.de",
                    "role": "Developer"
                }
            ],
            "description": "A small library for converting tokenized PHP source code into XML and potentially other formats",
            "support": {
                "issues": "https://github.com/theseer/tokenizer/issues",
                "source": "https://github.com/theseer/tokenizer/tree/1.2.3"
            },
            "funding": [
                {
                    "url": "https://github.com/theseer",
                    "type": "github"
                }
            ],
            "time": "2024-03-03T12:36:25+00:00"
        }
    ],
    "aliases": [],
    "minimum-stability": "stable",
    "stability-flags": {},
    "prefer-stable": true,
    "prefer-lowest": false,
    "platform": {
        "php": "^8.2"
    },
    "platform-dev": {},
    "plugin-api-version": "2.6.0"
}<|MERGE_RESOLUTION|>--- conflicted
+++ resolved
@@ -4,11 +4,7 @@
         "Read more about it at https://getcomposer.org/doc/01-basic-usage.md#installing-dependencies",
         "This file is @generated automatically"
     ],
-<<<<<<< HEAD
-    "content-hash": "385b167a447731c49a7ea33fa1d44d98",
-=======
     "content-hash": "a4e202fec423b470ae82a63083a9cbcd",
->>>>>>> 676b09ed
     "packages": [
         {
             "name": "anourvalar/eloquent-serialize",
